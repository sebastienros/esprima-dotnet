--- conflicted
+++ resolved
@@ -1,4 +1,3 @@
-<<<<<<< HEAD
 ﻿using System;
 using System.Collections.Generic;
 using System.IO;
@@ -13,6 +12,8 @@
 {
     public class Fixtures
     {
+        // Do manually set it to true to update local test files with the current results.
+        // Only use this when the test is deemed wrong.
         const bool WriteBackExpectedTree = false;
 
         [Fact]
@@ -119,219 +120,6 @@
                 ? SourceType.Module
                 : SourceType.Script;
 
-            if (File.Exists(moduleFilePath))
-            {
-                sourceType = SourceType.Module;
-                expected = File.ReadAllText(moduleFilePath);
-                if (WriteBackExpectedTree)
-                {
-                    var actual = ParseAndFormat(sourceType, script, options);
-                    if (!CompareTreesInternal(actual, expected))
-                        File.WriteAllText(moduleFilePath, actual);
-                }
-            }
-            else if (File.Exists(treeFilePath))
-            {
-                expected = File.ReadAllText(treeFilePath);
-                if (WriteBackExpectedTree)
-                {
-                    var actual = ParseAndFormat(sourceType, script, options);
-                    if (!CompareTreesInternal(actual, expected))
-                        File.WriteAllText(treeFilePath, actual);
-                }
-            }
-            else if (File.Exists(failureFilePath))
-            {
-                invalid = true;
-                expected = File.ReadAllText(failureFilePath);
-                if (WriteBackExpectedTree)
-                {
-                    var actual = ParseAndFormat(sourceType, script, options);
-                    if (!CompareTreesInternal(actual, expected))
-                        File.WriteAllText(failureFilePath, actual);
-                }
-            }
-            else
-            {
-                // cannot compare
-                return;
-            }
-
-            invalid |=
-                filename.Contains("error") ||
-                filename.Contains("invalid") && !filename.Contains("invalid-yield-object-");
-
-            if (!invalid)
-            {
-                options.Tolerant = true;
-
-                var actual = ParseAndFormat(sourceType, script, options);
-                CompareTrees(actual, expected, jsFilePath);
-            }
-            else
-            {
-                options.Tolerant = false;
-
-                // TODO: check the accuracy of the message and of the location
-                Assert.Throws<ParserException>(() => ParseAndFormat(sourceType, script, options));
-            }
-        }
-
-        public static IEnumerable<object[]> SourceFiles(string relativePath)
-        {
-            var fixturesPath = Path.Combine(GetFixturesPath(), relativePath);
-
-            var files = Directory.GetFiles(fixturesPath, "*.js", SearchOption.AllDirectories);
-
-            return files
-                .Select(x => new object[] { x.Substring(fixturesPath.Length + 1) })
-                .ToList();
-        }
-
-        internal static string GetFixturesPath()
-        {
-            var assemblyPath = new Uri(typeof(Fixtures).GetTypeInfo().Assembly.CodeBase).LocalPath;
-            var assemblyDirectory = new FileInfo(assemblyPath).Directory;
-
-            var root = assemblyDirectory.Parent.Parent.Parent.FullName;
-            return root;
-        }
-
-        [Fact]
-        public void CommentsAreParsed()
-        {
-            var count = 0;
-            Action<Node> action = node => count++;
-            var parser = new JavaScriptParser("// this is a comment", new ParserOptions(), action);
-            parser.ParseScript();
-
-            Assert.Equal(1, count);
-        }
-    }
-}
-=======
-﻿using System;
-using System.Collections.Generic;
-using System.IO;
-using System.Linq;
-using System.Reflection;
-using Esprima.Ast;
-using Esprima.Utils;
-using Newtonsoft.Json.Linq;
-using Xunit;
-
-namespace Esprima.Test
-{
-    public class Fixtures
-    {
-        // Do manually set it to true to update local test files with the current results.
-        // Only use this when the test is deemed wrong.
-        const bool WriteBackExpectedTree = false;
-
-        [Fact]
-        public void HoistingScopeShouldWork()
-        {
-            var parser = new JavaScriptParser(@"
-                function p() {}
-                var x;");
-            var program = parser.ParseScript();
-        }
-
-        private static string ParseAndFormat(SourceType sourceType, string source, ParserOptions options)
-        {
-            var parser = new JavaScriptParser(source, options);
-            var program = sourceType == SourceType.Script ? (Program) parser.ParseScript() : parser.ParseModule();
-            const string indent = "  ";
-            return program.ToJsonString(
-                AstJson.Options.Default
-                    .WithIncludingLineColumn(true)
-                    .WithIncludingRange(true),
-                indent
-            );
-        }
-
-        private static bool CompareTreesInternal(string actual, string expected)
-        {
-            var actualJObject = JObject.Parse(actual);
-            var expectedJObject = JObject.Parse(expected);
-
-            // Don't compare the tokens array as it's not in the generated AST
-            expectedJObject.Remove("tokens");
-            expectedJObject.Remove("comments");
-            expectedJObject.Remove("errors");
-
-            return JToken.DeepEquals(actualJObject, expectedJObject);
-        }
-
-        private static void CompareTrees(string actual, string expected, string path)
-        {
-            var actualJObject = JObject.Parse(actual);
-            var expectedJObject = JObject.Parse(expected);
-
-            // Don't compare the tokens array as it's not in the generated AST
-            expectedJObject.Remove("tokens");
-            expectedJObject.Remove("comments");
-            expectedJObject.Remove("errors");
-
-            var areEqual = JToken.DeepEquals(actualJObject, expectedJObject);
-            if (!areEqual)
-            {
-                var actualString = actualJObject.ToString();
-                var expectedString = expectedJObject.ToString();
-                Assert.Equal(expectedString, actualString);
-            }
-        }
-
-        [Theory]
-        [MemberData(nameof(SourceFiles), "Fixtures")]
-        public void ExecuteTestCase(string fixture)
-        {
-
-            var options = new ParserOptions { Tokens = true };
-
-            string treeFilePath, failureFilePath, moduleFilePath;
-            var jsFilePath = Path.Combine(GetFixturesPath(), "Fixtures", fixture);
-            if (jsFilePath.EndsWith(".source.js"))
-            {
-                treeFilePath = Path.Combine(Path.GetDirectoryName(jsFilePath), Path.GetFileNameWithoutExtension(Path.GetFileNameWithoutExtension(jsFilePath))) + ".tree.json";
-                failureFilePath = Path.Combine(Path.GetDirectoryName(jsFilePath), Path.GetFileNameWithoutExtension(Path.GetFileNameWithoutExtension(jsFilePath))) + ".failure.json";
-                moduleFilePath = Path.Combine(Path.GetDirectoryName(jsFilePath), Path.GetFileNameWithoutExtension(Path.GetFileNameWithoutExtension(jsFilePath))) + ".module.json";
-            }
-            else
-            {
-                treeFilePath = Path.Combine(Path.GetDirectoryName(jsFilePath), Path.GetFileNameWithoutExtension(jsFilePath)) + ".tree.json";
-                failureFilePath = Path.Combine(Path.GetDirectoryName(jsFilePath), Path.GetFileNameWithoutExtension(jsFilePath)) + ".failure.json";
-                moduleFilePath = Path.Combine(Path.GetDirectoryName(jsFilePath), Path.GetFileNameWithoutExtension(jsFilePath)) + ".module.json";
-            }
-
-            var script = File.ReadAllText(jsFilePath);
-            if (jsFilePath.EndsWith(".source.js"))
-            {
-                var parser = new JavaScriptParser(script);
-                var program = parser.ParseScript();
-                var source = program.Body.First().As<VariableDeclaration>().Declarations.First().As<VariableDeclarator>().Init.As<Literal>().StringValue;
-                script = source;
-            }
-
-            var expected = "";
-            var invalid = false;
-
-            var filename = Path.GetFileNameWithoutExtension(jsFilePath);
-
-            var isModule =
-                filename.Contains("module") ||
-                filename.Contains("export") ||
-                filename.Contains("import");
-
-            if (!filename.Contains(".module"))
-            {
-                isModule &= !jsFilePath.Contains("dynamic-import") && !jsFilePath.Contains("script");
-            }
-
-            var sourceType = isModule
-                ? SourceType.Module
-                : SourceType.Script;
-
 #pragma warning disable 162
             if (File.Exists(moduleFilePath))
             {
@@ -428,5 +216,4 @@
             Assert.Equal(1, count);
         }
     }
-}
->>>>>>> c8719da2
+}