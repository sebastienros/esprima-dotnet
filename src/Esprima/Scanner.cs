﻿using System;
using System.Collections.Generic;
using System.Globalization;
using System.Runtime.CompilerServices;
using System.Text;
using System.Text.RegularExpressions;
using Esprima.Ast;

namespace Esprima
{
    public class SourceLocation
    {
        public Position? Start;
        public Position? End;
    }

    internal readonly struct ScannerState
    {
        public readonly int Index;
        public readonly int LineNumber;
        public readonly int LineStart;
        public readonly List<string> CurlyStack;

        public ScannerState(int index, int lineNumber, int lineStart, List<string> curlyStack)
        {
            Index = index;
            LineNumber = lineNumber;
            LineStart = lineStart;
            CurlyStack = curlyStack;
        }
    }

    public class Scanner
    {
        private readonly IErrorHandler _errorHandler;
        private readonly bool _trackComment;
        private readonly bool _adaptRegexp;
        private readonly int _length;

        public readonly string Source;
        public int Index;
        public int LineNumber;
        public int LineStart;

        internal bool IsModule;

        private List<string> _curlyStack;
        private readonly StringBuilder strb = new StringBuilder();

        private static readonly HashSet<string> Keywords = new HashSet<string>
        {
            "if", "in", "do", "var", "for", "new", "try", "let",
            "this", "else", "case", "void", "with", "enum",
            "while", "break", "catch", "throw", "const", "yield",
            "class", "super", "return", "typeof", "delete",
            "switch", "export", "import", "default", "finally", "extends",
            "function", "continue", "debugger", "instanceof"
        };

        private static readonly HashSet<string> StrictModeReservedWords = new HashSet<string>
        {
            "implements",
            "interface",
            "package",
            "private",
            "protected",
            "public",
            "static",
            "yield",
            "let"
        };

        private static readonly HashSet<string> FutureReservedWords = new HashSet<string>
        {
            "enum",
            "export",
            "import",
            "super"
        };

        private static readonly string[] threeCharacterPunctutors =
        {
            "===",
            "!==",
            ">>>",
            "<<=",
            ">>=",
            "**="
        };

        private static readonly string[] twoCharacterPunctuators =
        {
            "&&" ,
            "||" ,
            "??" ,
            "==" ,
            "!=" ,
            "+=" ,
            "-=" ,
            "*=" ,
            "/=" ,
            "++" ,
            "--" ,
            "<<" ,
            ">>" ,
            "&=" ,
            "|=" ,
            "^=" ,
            "%=" ,
            "<=" ,
            ">=" ,
            "=>" ,
            "**"
        };

        private static int HexValue(char ch)
        {
            if (ch >= 'A')
            {
                if (ch >= 'a')
                {
                    if (ch <= 'h')
                    {
                        return ch - 'a' + 10;
                    }
                }
                else if (ch <= 'H')
                {
                    return ch - 'A' + 10;
                }
            }
            else if (ch <= '9')
            {
                return ch - '0';
            }

            return 0;
        }

        private static int OctalValue(char ch)
        {
            return ch - '0';
        }

        public Scanner(string code) : this(code, new ParserOptions())
        {
        }

        public Scanner(string code, ParserOptions options)
        {
            Source = code;
            _adaptRegexp = options.AdaptRegexp;
            _errorHandler = options.ErrorHandler;
            _trackComment = options.Comment;

            _length = code.Length;
            Index = 0;
            LineNumber = (code.Length > 0) ? 1 : 0;
            LineStart = 0;
            _curlyStack = new List<string>(20);
        }


        internal ScannerState SaveState()
        {
            return new ScannerState(Index, LineNumber, LineStart, new List<string>(_curlyStack));
        }

        internal void RestoreState(in ScannerState state)
        {
            Index = state.Index;
            LineNumber = state.LineNumber;
            LineStart = state.LineStart;
            _curlyStack = state.CurlyStack;
        }

        [MethodImpl(MethodImplOptions.AggressiveInlining)]
        private bool Eof()
        {
            return Index >= _length;
        }

        private void ThrowUnexpectedToken(string message = Messages.UnexpectedTokenIllegal)
        {
            throw _errorHandler.CreateError(Index, LineNumber, Index - LineStart + 1, message);
        }

        private T ThrowUnexpectedToken<T>(string message = Messages.UnexpectedTokenIllegal)
        {
            throw _errorHandler.CreateError(Index, LineNumber, Index - LineStart + 1, message);
        }

        private void TolerateUnexpectedToken(string message = Messages.UnexpectedTokenIllegal)
        {
            _errorHandler.TolerateError(Index, LineNumber, Index - LineStart + 1, message);
        }

        private StringBuilder GetStringBuilder()
        {
            strb.Clear();
            return strb;
        }

        // https://tc39.github.io/ecma262/#sec-future-reserved-words

        [MethodImpl(MethodImplOptions.AggressiveInlining)]
        public static bool IsFutureReservedWord(string? id)
        {
            return id != null && FutureReservedWords.Contains(id);
        }

        [MethodImpl(MethodImplOptions.AggressiveInlining)]
        public static bool IsStrictModeReservedWord(string? id)
        {
            return id != null && StrictModeReservedWords.Contains(id);
        }

        [MethodImpl(MethodImplOptions.AggressiveInlining)]
        public static bool IsRestrictedWord(string? id)
        {
            return "eval".Equals(id) || "arguments".Equals(id);
        }

        // https://tc39.github.io/ecma262/#sec-keywords

        [MethodImpl(MethodImplOptions.AggressiveInlining)]
        public static bool IsKeyword(string id)
        {
            return Keywords.Contains(id);
        }

        // https://tc39.github.io/ecma262/#sec-comments

        private ArrayList<Comment> SkipSingleLineComment(int offset)
        {
            var comments = new ArrayList<Comment>();
            int start = 0;
            var loc = new SourceLocation();

            if (_trackComment)
            {
                start = Index - offset;
                loc.Start = new Position(LineNumber, Index - LineStart - offset);
                loc.End = new Position();
            }

            while (!Eof())
            {
                var ch = Source.CharCodeAt(Index);
                ++Index;
                if (Character.IsLineTerminator(ch))
                {
                    if (_trackComment)
                    {
                        loc.End = new Position(LineNumber, Index - LineStart - 1);

                        Comment entry = new Comment
                        {
                            MultiLine = false,
                            Slice = new[] { start + offset, Index - 1 },
                            Start = start,
                            End = Index - 1,
                            Loc = loc
                        };

                        comments.Add(entry);
                    }
                    if (ch == 13 && Source.CharCodeAt(Index) == 10)
                    {
                        ++Index;
                    }
                    ++LineNumber;
                    LineStart = Index;
                    return comments;
                }
            }

            if (_trackComment)
            {
                loc.End = new Position(LineNumber, Index - LineStart);
                var entry = new Comment
                {
                    MultiLine = false,
                    Slice = new int[] { start + offset, Index },
                    Start = start,
                    End = Index,
                    Loc = loc
                };

                comments.Add(entry);
            }

            return comments;
        }

        private ArrayList<Comment> SkipMultiLineComment()
        {
            var comments = new ArrayList<Comment>();
            int start = 0;
            var loc = new SourceLocation();

            if (_trackComment)
            {
                start = Index - 2;
                loc.Start = new Position(LineNumber, Index - LineStart - 2);
            }

            while (!Eof())
            {
                var ch = Source.CharCodeAt(Index);
                if (Character.IsLineTerminator(ch))
                {
                    if (ch == 0x0D && Source.CharCodeAt(Index + 1) == 0x0A)
                    {
                        ++Index;
                    }
                    ++LineNumber;
                    ++Index;
                    LineStart = Index;
                }
                else if (ch == 0x2A)
                {
                    // Block comment ends with '*/'.
                    if (Source.CharCodeAt(Index + 1) == 0x2F)
                    {
                        Index += 2;
                        if (_trackComment)
                        {
                            loc.End = new Position(LineNumber, Index - LineStart);
                            var entry = new Comment
                            {
                                MultiLine = true,
                                Slice = new int[] { start + 2, Index - 2 },
                                Start = start,
                                End = Index,
                                Loc = loc
                            };
                            comments.Add(entry);
                        }
                        return comments;
                    }
                    ++Index;
                }
                else
                {
                    ++Index;
                }
            }

            // Ran off the end of the file - the whole thing is a comment
            if (_trackComment)
            {
                loc.End = new Position(LineNumber, Index - LineStart);
                var entry = new Comment
                {
                    MultiLine = true,
                    Slice = new int[] { start + 2, Index },
                    Start = start,
                    End = Index,
                    Loc = loc
                };
                comments.Add(entry);
            }

            TolerateUnexpectedToken();
            return comments;
        }

        public IReadOnlyList<Comment> ScanComments() =>
            ScanCommentsInternal();

        internal ArrayList<Comment> ScanCommentsInternal()
        {
            var comments = new ArrayList<Comment>();

            var start = (Index == 0);
            while (!Eof())
            {
                var ch = Source.CharCodeAt(Index);

                if (Character.IsWhiteSpace(ch))
                {
                    ++Index;
                }
                else if (Character.IsLineTerminator(ch))
                {
                    ++Index;
                    if (ch == 0x0D && Source.CharCodeAt(Index) == 0x0A)
                    {
                        ++Index;
                    }
                    ++LineNumber;
                    LineStart = Index;
                    start = true;
                }
                else if (ch == 0x2F)
                { // U+002F is '/'
                    ch = Source.CharCodeAt(Index + 1);
                    if (ch == 0x2F)
                    {
                        Index += 2;
                        var comment = SkipSingleLineComment(2);
                        if (_trackComment)
                        {
                            comments.AddRange(comment);
                        }
                        start = true;
                    }
                    else if (ch == 0x2A)
                    {  // U+002A is '*'
                        Index += 2;
                        var comment = SkipMultiLineComment();
                        if (_trackComment)
                        {
                            comments.AddRange(comment);
                        }
                    }
                    else
                    {
                        break;
                    }
                }
                else if (start && ch == 0x2D)
                { // U+002D is '-'
                  // U+003E is '>'
                    if ((Source.CharCodeAt(Index + 1) == 0x2D) && (Source.CharCodeAt(Index + 2) == 0x3E))
                    {
                        // '-->' is a single-line comment
                        Index += 3;
                        var comment = SkipSingleLineComment(3);
                        if (_trackComment)
                        {
                            comments.AddRange(comment);
                        }
                    }
                    else
                    {
                        break;
                    }
                }
                else if (ch == 0x3C && !IsModule)
                {
                    // U+003C is '<'
                    if (Source[Index + 1] == '!'
                        && Source[Index + 2] == '-'
                        && Source[Index + 3] == '-')
                    {
                        Index += 4; // `<!--`
                        var comment = SkipSingleLineComment(4);
                        if (_trackComment)
                        {
                            comments.AddRange(comment);
                        }
                    }
                    else
                    {
                        break;
                    }
                }
                else
                {
                    break;
                }
            }

            return comments;
        }

        public int CodePointAt(int i)
        {
            //int cp = Source.CharCodeAt(i);

            //if (cp >= 0xD800 && cp <= 0xDBFF) {
            //    var second = Source.CharCodeAt(i + 1);
            //    if (second >= 0xDC00 && second <= 0xDFFF)
            //    {
            //        var first = cp;
            //        cp = (first - 0xD800) * 0x400 + second - 0xDC00 + 0x10000;
            //    }
            //}

            return Char.ConvertToUtf32(Source, i);
        }

        public bool ScanHexEscape(char prefix, out char result)
        {
            var len = (prefix == 'u') ? 4 : 2;
            var code = 0;

            for (var i = 0; i < len; ++i)
            {
                if (!Eof())
                {
                    var d = Source[Index];
                    if (Character.IsHexDigit(d))
                    {
                        code = code * 16 + HexValue(d);
                        Index++;
                    }
                    else
                    {
                        result = char.MinValue;
                        return false;
                    }
                }
                else
                {
                    result = char.MinValue;
                    return false;
                }
            }

            result = (char)code;
            return true;
        }

        public string? TryToScanUnicodeCodePointEscape()
        {
            var ch = Source[Index];
            int code = 0;

            // At least, one hex digit is required.
            if (ch == '}')
            {
                return null;
            }

            while (!Eof())
            {
                ch = Source[Index++];
                if (!Character.IsHexDigit(ch))
                {
                    break;
                }
                code = code * 16 + HexValue(ch);
            }

            if (code > 0x10FFFF || ch != '}')
            {
                return null;
            }

            return Character.FromCodePoint(code);
        }

        private string ScanUnicodeCodePointEscape()
        {
            var result = TryToScanUnicodeCodePointEscape();
            if (result is null)
            {
                ThrowUnexpectedToken();
            }
            return result!;
        }

        public string GetIdentifier()
        {
            var start = Index++;
            while (!Eof())
            {
                var ch = Source.CharCodeAt(Index);
                if (ch == 0x5C)
                {
                    // Blackslash (U+005C) marks Unicode escape sequence.
                    Index = start;
                    return GetComplexIdentifier();
                }
                else if (ch >= 0xD800 && ch < 0xDFFF)
                {
                    // Need to handle surrogate pairs.
                    Index = start;
                    return GetComplexIdentifier();
                }
                if (Character.IsIdentifierPart(ch))
                {
                    ++Index;
                }
                else
                {
                    break;
                }
            }

            return Source.Slice(start, Index);
        }

        public string GetComplexIdentifier()
        {
            var cp = CodePointAt(Index);
            var id = Character.FromCodePoint(cp);
            Index += id.Length;

            // '\u' (U+005C, U+0075) denotes an escaped character.
            string ch;
            if (cp == 0x5C)
            {
                if (Source.CharCodeAt(Index) != 0x75)
                {
                    ThrowUnexpectedToken();
                }
                ++Index;
                if (Source[Index] == '{')
                {
                    ++Index;
                    ch = ScanUnicodeCodePointEscape();
                }
                else
                {
                    char ch1;
                    if (!ScanHexEscape('u', out ch1) || ch1 == '\\' || !Character.IsIdentifierStart(ch1))
                    {
                        ThrowUnexpectedToken();
                    }
                    ch = ParserExtensions.CharToString(ch1);
                }
                id = ch;
            }

            while (!Eof())
            {
                cp = CodePointAt(Index);
                ch = Character.FromCodePoint(cp);
                if (!Character.IsIdentifierPart(ch))
                {
                    break;
                }
                id += ch;
                Index += ch.Length;

                // '\u' (U+005C, U+0075) denotes an escaped character.
                if (cp == 0x5C)
                {
                    id = id.Substring(0, id.Length - 1);
                    if (Source.CharCodeAt(Index) != 0x75)
                    {
                        ThrowUnexpectedToken();
                    }
                    ++Index;
                    if (Index < Source.Length && Source[Index] == '{')
                    {
                        ++Index;
                        ch = ScanUnicodeCodePointEscape();
                    }
                    else
                    {
                        if (!ScanHexEscape('u', out var ch1) || ch1 == '\\' || !Character.IsIdentifierPart(ch1))
                        {
                            ThrowUnexpectedToken();
                        }
                        ch = ParserExtensions.CharToString(ch1);
                    }
                    id += ch;
                }
            }

            return id;
        }

        public OctalValue OctalToDecimal(char ch)
        {
            // \0 is not octal escape sequence
            var octal = (ch != '0');
            var code = OctalValue(ch);

            if (!Eof() && Character.IsOctalDigit(Source.CharCodeAt(Index)))
            {
                octal = true;
                code = code * 8 + OctalValue(Source[Index++]);

                // 3 digits are only allowed when string starts
                // with 0, 1, 2, 3
                if (ch >= '0' && ch <= '3' && !Eof() && Character.IsOctalDigit(Source.CharCodeAt(Index)))
                {
                    code = code * 8 + OctalValue(Source[Index++]);
                }
            }

            return new OctalValue(code, octal);
        }

        // https://tc39.github.io/ecma262/#sec-names-and-keywords

        public Token ScanIdentifier()
        {
            TokenType type;
            var start = Index;

            // Backslash (U+005C) starts an escaped character.
            var id = (Source.CharCodeAt(start) == 0x5C) ? GetComplexIdentifier() : GetIdentifier();

            // There is no keyword or literal with only one character.
            // Thus, it must be an identifier.
            if (id.Length == 1)
            {
                type = TokenType.Identifier;
            }
            else if (IsKeyword(id))
            {
                type = TokenType.Keyword;
            }
            else if ("null".Equals(id))
            {
                type = TokenType.NullLiteral;
            }
            else if ("true".Equals(id) || "false".Equals(id))
            {
                type = TokenType.BooleanLiteral;
            }
            else
            {
                type = TokenType.Identifier;
            }

            if (type != TokenType.Identifier && (start + id.Length != Index))
            {
                var restore = Index;
                Index = start;
                TolerateUnexpectedToken(Messages.InvalidEscapedReservedWord);
                Index = restore;
            }

            return new Token
            {
                Type = type,
                Value = id,
                LineNumber = LineNumber,
                LineStart = LineStart,
                Start = start,
                End = Index,
            };
        }

        // https://tc39.github.io/ecma262/#sec-punctuators

        public Token ScanPunctuator()
        {
            static string SafeSubstring(string s, int startIndex, int length)
            {
                return startIndex + length > s.Length ? string.Empty : s.Substring(startIndex, length);
            }

            var start = Index;

            // Check for most common single-character punctuators.
            // TODO spanify
            var c = Source[Index];
            var str = c.ToString();

            switch (c)
            {
                case '(':
                case '{':
                    if (c == '{')
                    {
                        _curlyStack.Add("{");
                    }
                    ++Index;
                    break;

                case '.':
                    ++Index;
                    if (Source.Length >= Index + 2 && Source[Index] == '.' && Source[Index + 1] == '.')
                    {
                        // Spread operator: ...
                        Index += 2;
                        str = "...";
                    }
                    break;

                case '}':
                    ++Index;
                    if (_curlyStack.Count > 0)
                    {
                        _curlyStack.RemoveAt(_curlyStack.Count - 1);
                    }
                    break;


                case '?':
                    ++Index;
                    if (Source[Index] == '?')
                    {
                        ++Index;
                        str = "??";
                    }
                    if (Source[Index] == '.' && !char.IsDigit(Source[Index + 1]))
                    {
                        // "?." in "foo?.3:0" should not be treated as optional chaining.
                        // See https://github.com/tc39/proposal-optional-chaining#notes
                        ++Index;
                        str = "?.";
                    }
                    break;

                case ')':
                case ';':
                case ',':
                case '[':
                case ']':
                case ':':
                case '~':
                    ++Index;
                    break;

                default:

                    // 4-character punctuator.
                    str = SafeSubstring(Source, Index, 4);
                    if (str == ">>>=")
                    {
                        Index += 4;
                    }
                    else
                    {

                        // 3-character punctuators.
                        str = SafeSubstring(Source, Index, 3);
                        if (str.Length == 3 && FindThreeCharEqual(str, threeCharacterPunctutors) != null)
                        {
                            Index += 3;
                        }
                        else
                        {
                            // 2-character punctuators.
                            str = SafeSubstring(Source, Index, 2);
                            if (str.Length == 2 && FindTwoCharEqual(str, twoCharacterPunctuators) != null)
                            {
                                Index += 2;
                            }
                            else
                            {
                                // 1-character punctuators.
                                str = Source[Index].ToString();
                                if ("<>=!+-*%&|^/".IndexOf(str, StringComparison.Ordinal) >= 0)
                                {
                                    ++Index;
                                }
                            }
                        }
                    }

                    break;
            }

            if (Index == start)
            {
                ThrowUnexpectedToken();
            }

            return new Token
            {
                Type = TokenType.Punctuator,
                Value = str,
                LineNumber = LineNumber,
                LineStart = LineStart,
                Start = start,
                End = Index
            };
        }

        // https://tc39.github.io/ecma262/#sec-literals-numeric-literals

        public Token ScanHexLiteral(int start)
        {
            var index = Index;

            while (!Eof())
            {
                if (!Character.IsHexDigit(Source.CharCodeAt(Index)))
                {
                    break;
                }

                Index++;
            }

            var number = Source.Substring(index, Index - index);

            if (number.Length == 0)
            {
                ThrowUnexpectedToken();
            }

            if (Character.IsIdentifierStart(Source.CharCodeAt(Index)))
            {
                ThrowUnexpectedToken();
            }

            double value = 0;

            if (number.Length < 16)
            {
                value = Convert.ToInt64(number, 16);
            }
            else if (number.Length > 255)
            {
                value = double.PositiveInfinity;
            }
            else
            {
                double modulo = 1;
                var literal = number.ToLowerInvariant();
                var length = literal.Length - 1;
                for (var i = length; i >= 0; i--)
                {
                    var c = literal[i];

                    if (c <= '9')
                    {
                        value += modulo * (c - '0');
                    }
                    else
                    {
                        value += modulo * (c - 'a' + 10);
                    }

                    modulo *= 16;
                }
            }

            return new Token
            {
                Type = TokenType.NumericLiteral,
                NumericValue = value,
                Value = value,
                LineNumber = LineNumber,
                LineStart = LineStart,
                Start = start,
                End = Index
            };
        }

        public Token ScanBinaryLiteral(int start)
        {
            char ch;
            var index = Index;

            while (!Eof())
            {
                ch = Source[Index];
                if (ch != '0' && ch != '1')
                {
                    break;
                }

                Index++;
            }

            var number = Source.Substring(index, Index - index);

            if (number.Length == 0)
            {
                // only 0b or 0B
                ThrowUnexpectedToken();
            }

            if (!Eof())
            {
                ch = Source.CharCodeAt(Index);
                /* istanbul ignore else */
                if (Character.IsIdentifierStart(ch) || Character.IsDecimalDigit(ch))
                {
                    ThrowUnexpectedToken();
                }
            }

            return new Token
            {
                Type = TokenType.NumericLiteral,
                NumericValue = Convert.ToUInt32(number, 2),
                Value = number,
                LineNumber = LineNumber,
                LineStart = LineStart,
                Start = start,
                End = Index
            };
        }

        public Token ScanOctalLiteral(char prefix, int start)
        {
            var sb = GetStringBuilder();
            var octal = false;

            if (Character.IsOctalDigit(prefix))
            {
                octal = true;
                sb.Append("0").Append(Source[Index++]);
            }
            else
            {
                ++Index;
            }

            while (!Eof())
            {
                if (!Character.IsOctalDigit(Source.CharCodeAt(Index)))
                {
                    break;
                }

                sb.Append(Source[Index++]);
            }

            var number = sb.ToString();

            if (!octal && number.Length == 0)
            {
                // only 0o or 0O
                ThrowUnexpectedToken();
            }

            if (Character.IsIdentifierStart(Source.CharCodeAt(Index)) || Character.IsDecimalDigit(Source.CharCodeAt(Index)))
            {
                ThrowUnexpectedToken();
            }

            ulong numericValue;
            try
            {
                numericValue = Convert.ToUInt64(number, 8);
            }
            catch (OverflowException)
            {
                return ThrowUnexpectedToken<Token>($"Value {number} was either too large or too small for a UInt64.");
            }

            return new Token
            {
                Type = TokenType.NumericLiteral,
                NumericValue = numericValue,
                Value = number,
                Octal = octal,
                LineNumber = LineNumber,
                LineStart = LineStart,
                Start = start,
                End = Index
            };
        }

        public bool IsImplicitOctalLiteral()
        {
            // Implicit octal, unless there is a non-octal digit.
            // (Annex B.1.1 on Numeric Literals)
            for (var i = Index + 1; i < _length; ++i)
            {
                var ch = Source[i];
                if (ch == '8' || ch == '9')
                {
                    return false;
                }
                if (!Character.IsOctalDigit(ch))
                {
                    return true;
                }
            }

            return true;
        }

        public Token ScanNumericLiteral()
        {
            var sb = GetStringBuilder();
            var start = Index;
            var ch = Source[start];
            //assert(Character.IsDecimalDigit(ch) || (ch == '.'),
            //    'Numeric literal must start with a decimal digit or a decimal point');

            if (ch != '.')
            {
                var first = Source[Index++];
                sb.Append(first);
                ch = Source.CharCodeAt(Index);

                // Hex number starts with '0x'.
                // Octal number starts with '0'.
                // Octal number in ES6 starts with '0o'.
                // Binary number in ES6 starts with '0b'.
                if (first == '0')
                {
                    if (ch == 'x' || ch == 'X')
                    {
                        ++Index;
                        return ScanHexLiteral(start);
                    }

                    if (ch == 'b' || ch == 'B')
                    {
                        ++Index;
                        return ScanBinaryLiteral(start);
                    }

                    if (ch == 'o' || ch == 'O')
                    {
                        return ScanOctalLiteral(ch, start);
                    }

                    if (ch > 0 && Character.IsOctalDigit(ch))
                    {
                        if (IsImplicitOctalLiteral())
                        {
                            return ScanOctalLiteral(ch, start);
                        }
                    }
                }

                while (Character.IsDecimalDigit(Source.CharCodeAt(Index)))
                {
                    sb.Append(Source[Index++]);
                }

                ch = Source.CharCodeAt(Index);
            }

            if (ch == '.')
            {
                sb.Append(Source[Index++]);
                while (Character.IsDecimalDigit(Source.CharCodeAt(Index)))
                {
                    sb.Append(Source[Index++]);
                }

                ch = Source.CharCodeAt(Index);
            }

            if (ch == 'e' || ch == 'E')
            {
                sb.Append(Source[Index++]);

                ch = Source.CharCodeAt(Index);
                if (ch == '+' || ch == '-')
                {
                    sb.Append(Source[Index++]);
                }

                if (Character.IsDecimalDigit(Source.CharCodeAt(Index)))
                {
                    while (Character.IsDecimalDigit(Source.CharCodeAt(Index)))
                    {
                        sb.Append(Source[Index++]);
                    }
                }
                else
                {
                    ThrowUnexpectedToken();
                }
            }

            if (Character.IsIdentifierStart(Source.CharCodeAt(Index)))
            {
                ThrowUnexpectedToken();
            }

            var token = new Token
            {
                Type = TokenType.NumericLiteral,
                LineNumber = LineNumber,
                LineStart = LineStart,
                Start = start,
                End = Index
            };

            var number = sb.ToString();

            if (long.TryParse(
                number,
                NumberStyles.AllowDecimalPoint | NumberStyles.AllowExponent | NumberStyles.AllowLeadingSign,
                CultureInfo.InvariantCulture,
                out var l))
            {
                token.NumericValue = l;
                token.Value = l;
            }
            else if (double.TryParse(
                number, NumberStyles.AllowDecimalPoint | NumberStyles.AllowExponent | NumberStyles.AllowLeadingSign,
                CultureInfo.InvariantCulture,
                out var d))
            {
                token.NumericValue = d;
                token.Value = d;
            }
            else
            {
                d = number.TrimStart().StartsWith("-")
                    ? double.NegativeInfinity
                    : double.PositiveInfinity;

                token.NumericValue = d;
                token.Value = d;
            }

            return token;
        }

        // https://tc39.github.io/ecma262/#sec-literals-string-literals

        public Token ScanStringLiteral()
        {
            var start = Index;
            var quote = Source[start];
            //assert((quote == '\'' || quote == '"'),
            //    'String literal must starts with a quote');

            ++Index;
            var octal = false;
            var str = GetStringBuilder();

            while (!Eof())
            {
                var ch = Index < Source.Length ? Source[Index] : char.MinValue;
                Index++;

                if (ch == quote)
                {
                    quote = char.MinValue;
                    break;
                }
                else if (ch == '\\')
                {
                    ch = Index < Source.Length ? Source[Index] : char.MinValue;
                    Index++;
                    if (ch == char.MinValue || !Character.IsLineTerminator(ch))
                    {
                        switch (ch)
                        {
                            case 'u':
                                if (Index < Source.Length && Source[Index] == '{')
                                {
                                    ++Index;
                                    str.Append(ScanUnicodeCodePointEscape());
                                }
                                else
                                {
                                    if (!ScanHexEscape(ch, out var unescaped))
                                    {
                                        ThrowUnexpectedToken();
                                    }
                                    str.Append(unescaped);
                                }
                                break;
                            case 'x':
                                if (!ScanHexEscape(ch, out var unescaped2))
                                {
                                    ThrowUnexpectedToken(Messages.InvalidHexEscapeSequence);
                                }
                                str.Append(unescaped2);
                                break;
                            case 'n':
                                str.Append("\n");
                                break;
                            case 'r':
                                str.Append("\r");
                                break;
                            case 't':
                                str.Append("\t");
                                break;
                            case 'b':
                                str.Append("\b");
                                break;
                            case 'f':
                                str.Append("\f");
                                break;
                            case 'v':
                                str.Append("\x0B");
                                break;
                            case '8':
                            case '9':
                                str.Append(ch);
                                TolerateUnexpectedToken();
                                break;

                            default:
                                if (ch != char.MinValue && Character.IsOctalDigit(ch))
                                {
                                    var octToDec = OctalToDecimal(ch);

                                    octal = octToDec.Octal || octal;
                                    str.Append((char)octToDec.Code);
                                }
                                else
                                {
                                    str.Append(ch);
                                }
                                break;
                        }
                    }
                    else
                    {
                        ++LineNumber;
                        if (ch == '\r' && Source[Index] == '\n')
                        {
                            ++Index;
                        }
                        LineStart = Index;
                    }
                }
                else if (Character.IsLineTerminator(ch))
                {
                    break;
                }
                else
                {
                    str.Append(ch);
                }
            }

            if (quote != char.MinValue)
            {
                Index = start;
                ThrowUnexpectedToken();
            }

            return new Token
            {
                Type = TokenType.StringLiteral,
                Value = str.ToString(),
                Octal = octal,
                LineNumber = LineNumber,
                LineStart = LineStart,
                Start = start,
                End = Index
            };
        }

        // https://tc39.github.io/ecma262/#sec-template-literal-lexical-components

        public Token ScanTemplate()
        {
            var cooked = GetStringBuilder();
            var terminated = false;
            var start = Index;

            var head = Source[start] == '`';
            var tail = false;
            char? notEscapeSequenceHead = null;
            var rawOffset = 2;

            ++Index;

            while (!Eof())
            {
                var ch = Source[Index++];
                if (ch == '`')
                {
                    rawOffset = 1;
                    tail = true;
                    terminated = true;
                    break;
                }
                else if (ch == '$')
                {
                    if (Source[Index] == '{')
                    {
                        _curlyStack.Add("${");
                        ++Index;
                        terminated = true;
                        break;
                    }
                    cooked.Append(ch);
                }
                else if (notEscapeSequenceHead is not null)
                {
                    continue;
                }
                else if (ch == '\\')
                {
                    ch = Source[Index++];
                    if (!Character.IsLineTerminator(ch))
                    {
                        switch (ch)
                        {
                            case 'n':
                                cooked.Append("\n");
                                break;
                            case 'r':
                                cooked.Append("\r");
                                break;
                            case 't':
                                cooked.Append("\t");
                                break;
                            case 'u':
                                if (Source[Index] == '{')
                                {
                                    ++Index;
                                    var unicodeCodePointEscape = TryToScanUnicodeCodePointEscape();
                                    if (unicodeCodePointEscape is null)
                                    {
                                        notEscapeSequenceHead = 'u';
                                    }
                                    else
                                    {
                                        cooked.Append(unicodeCodePointEscape);
                                    }
                                }
                                else
                                {
                                    if (!ScanHexEscape(ch, out var unescapedChar))
                                    {
                                        notEscapeSequenceHead = 'u';
                                    }
                                    else
                                    {
                                        cooked.Append(unescapedChar);
                                    }
                                }
                                break;
                            case 'x':
                                if (!ScanHexEscape(ch, out var unescaped2))
                                {
                                    notEscapeSequenceHead = 'x';
                                }
                                else
                                {
                                    cooked.Append(unescaped2);
                                }
                                break;
                            case 'b':
                                cooked.Append("\b");
                                break;
                            case 'f':
                                cooked.Append("\f");
                                break;
                            case 'v':
                                cooked.Append("\v");
                                break;

                            default:
                                if (ch == '0')
                                {
                                    if (Character.IsDecimalDigit(Source.CharCodeAt(Index)))
                                    {
                                        // NotEscapeSequence: \01 \02 and so on
                                        notEscapeSequenceHead = '0';
                                    }
                                    else
                                    {
                                        cooked.Append("\0");
                                    }
                                }
                                else if (Character.IsDecimalDigit(ch))
                                {
                                    // NotEscapeSequence: \1 \2
                                    notEscapeSequenceHead = ch;
                                }
                                else
                                {
                                    cooked.Append(ch);
                                }
                                break;
                        }
                    }
                    else
                    {
                        ++LineNumber;
                        if (ch == '\r' && Source[Index] == '\n')
                        {
                            ++Index;
                        }
                        LineStart = Index;
                    }
                }
                else if (Character.IsLineTerminator(ch))
                {
                    ++LineNumber;
                    if (ch == '\r' && Source[Index] == '\n')
                    {
                        ++Index;
                    }
                    LineStart = Index;
                    cooked.Append("\n");
                }
                else
                {
                    cooked.Append(ch);
                }
            }

            if (!terminated)
            {
                ThrowUnexpectedToken();
            }

            if (!head)
            {
                _curlyStack.RemoveAt(_curlyStack.Count - 1);
            }

            return new Token
            {
                Type = TokenType.Template,
                Value = notEscapeSequenceHead is null ? cooked.ToString() : null,
                RawTemplate = Source.Slice(start + 1, Index - rawOffset),
                Head = head,
                Tail = tail,
                NotEscapeSequenceHead = notEscapeSequenceHead,
                LineNumber = LineNumber,
                LineStart = LineStart,
                Start = start,
                End = Index
            };
        }

        // https://tc39.github.io/ecma262/#sec-literals-regular-expression-literals

        public Regex? TestRegExp(string pattern, string flags)
        {
            // The BMP character to use as a replacement for astral symbols when
            // translating an ES6 "u"-flagged pattern to an ES5-compatible
            // approximation.
            // Note: replacing with '\uFFFF' enables false positives in unlikely
            // scenarios. For example, `[\u{1044f}-\u{10440}]` is an invalid
            // pattern that would not be detected by this substitution.
            var astralSubstitute = "\uFFFF";
            var tmp = pattern;
            var self = this;

            if (flags.IndexOf('u') >= 0)
            {
                tmp = Regex
                    // Replace every Unicode escape sequence with the equivalent
                    // BMP character or a constant ASCII code point in the case of
                    // astral symbols. (See the above note on `astralSubstitute`
                    // for more information.)
                    .Replace(tmp, @"\\u\{([0-9a-fA-F]+)\}|\\u([a-fA-F0-9]{4})", (match) =>
                    {
                        int codePoint;
                        if (!String.IsNullOrEmpty(match.Groups[1].Value))
                        {
                            codePoint = Convert.ToInt32(match.Groups[1].Value, 16);
                        }
                        else
                        {
                            codePoint = Convert.ToInt32(match.Groups[2].Value, 16);
                        }

                        if (codePoint > 0x10FFFF)
                        {
                            ThrowUnexpectedToken(Messages.InvalidRegExp);
                        }
                        if (codePoint <= 0xFFFF)
                        {
                            return ParserExtensions.CharToString((char)codePoint);
                        }
                        return astralSubstitute;
                    });

                // Replace each paired surrogate with a single ASCII symbol to
                // avoid throwing on regular expressions that are only valid in
                // combination with the "u" flag.
                tmp = Regex.Replace(tmp, "[\uD800-\uDBFF][\uDC00-\uDFFF]", astralSubstitute);
            }

            tmp = EscapeFailingRegex(tmp);

            // First, detect invalid regular expressions.
            var options = ParseRegexOptions(flags);

            try
            {
                new Regex(tmp, options);
            }
            catch
            {
                ThrowUnexpectedToken(Messages.InvalidRegExp);
            }

            // Return a regular expression object for this pattern-flag pair, or
            // `null` in case the current environment doesn't support the flags it
            // uses.
            try
            {
                // Do we need to convert the expression to its .NET equivalent?
                if (_adaptRegexp)
                {
                    var newPattern = pattern;

                    if (options.HasFlag(RegexOptions.Multiline))
                    {
                        // Replace all non-escaped $ occurences by \r?$
                        // c.f. http://programmaticallyspeaking.com/regular-expression-multiline-mode-whats-a-newline.html

                        int index = 0;
                        while ((index = newPattern.IndexOf("$", index, StringComparison.Ordinal)) != -1)
                        {
                            if (index > 0 && newPattern[index - 1] != '\\')
                            {
                                newPattern = newPattern.Substring(0, index) + @"\r?" + newPattern.Substring(index);
                                index += 4;
                            }
                        }
                    }

<<<<<<< HEAD
                    pattern = EscapeFailingRegex(newPattern);
=======
                    if (newPattern.Contains("[^]"))
                    {
                        newPattern = newPattern.Replace("[^]", "[^.]");
                    }

                    pattern = newPattern;
>>>>>>> 029c0f81
                }

                return new Regex(pattern, options);
            }
            catch
            {
                return null;
            }
        }

        public string EscapeFailingRegex(string pattern)
        {
            // .NET 4.x doesn't support [^] which should match any character including newline
            // c.f. https://github.com/sebastienros/esprima-dotnet/issues/146
            if (pattern.Contains("[^]"))
            {
                pattern = pattern.Replace("[^]", "[\\s\\S]");
            }


            // .NET doesn't support [] which should not match any characters (inverse of [^])
            if (pattern.Contains("[]"))
            {
                pattern = pattern.Replace("[]", "(?:a^)");
            }

            return pattern;
        }

        public Token ScanRegExpBody()
        {
            var ch = Source[Index];
            //assert(ch == '/', 'Regular expression literal must start with a slash');

            var str = GetStringBuilder();
            str.Append(Source[Index++]);
            var classMarker = false;
            var terminated = false;

            while (!Eof())
            {
                ch = Source[Index++];
                str.Append(ch);
                if (ch == '\\')
                {
                    ch = Source[Index++];
                    // https://tc39.github.io/ecma262/#sec-literals-regular-expression-literals
                    if (Character.IsLineTerminator(ch))
                    {
                        ThrowUnexpectedToken(Messages.UnterminatedRegExp);
                    }
                    str.Append(ch);
                }
                else if (Character.IsLineTerminator(ch))
                {
                    ThrowUnexpectedToken(Messages.UnterminatedRegExp);
                }
                else if (classMarker)
                {
                    if (ch == ']')
                    {
                        classMarker = false;
                    }
                }
                else
                {
                    if (ch == '/')
                    {
                        terminated = true;
                        break;
                    }
                    else if (ch == '[')
                    {
                        classMarker = true;
                    }
                }
            }

            if (!terminated)
            {
                ThrowUnexpectedToken(Messages.UnterminatedRegExp);
            }

            // Exclude leading and trailing slash.
            var body = str.ToString();
            return new Token
            {
                Value = body.Substring(1, body.Length - 2),
                Literal = body
            };
        }

        public Token ScanRegExpFlags()
        {
            var str = "";
            var flags = "";
            while (!Eof())
            {
                var ch = Source[Index];
                if (!Character.IsIdentifierPart(ch))
                {
                    break;
                }

                ++Index;
                if (ch == '\\' && !Eof())
                {
                    ch = Source[Index];
                    if (ch == 'u')
                    {
                        ++Index;
                        var restore = Index;
                        if (ScanHexEscape('u', out ch))
                        {
                            flags += ch;
                            for (str += "\\u"; restore < Index; ++restore)
                            {
                                str += Source[restore];
                            }
                        }
                        else
                        {
                            Index = restore;
                            flags += 'u';
                            str += "\\u";
                        }
                        TolerateUnexpectedToken();
                    }
                    else
                    {
                        str += '\\';
                        TolerateUnexpectedToken();
                    }
                }
                else
                {
                    flags += ch;
                    str += ch;
                }
            }

            return new Token
            {
                Value = flags,
                Literal = str
            };
        }

        public Token ScanRegExp()
        {
            var start = Index;

            var body = ScanRegExpBody();
            var flags = ScanRegExpFlags();
            var flagsValue = (string) flags.Value!;
            var value = TestRegExp((string) body.Value!, flagsValue);

            return new Token
            {
                Type = TokenType.RegularExpression,
                Value = value,
                Literal = body.Literal + flags.Literal,
                RegexValue = new RegexValue((string) body.Value!, flagsValue),
                LineNumber = LineNumber,
                LineStart = LineStart,
                Start = start,
                End = Index
            };
        }

        public Token Lex()
        {
            if (Eof())
            {
                return new Token
                {
                    Type = TokenType.EOF,
                    LineNumber = LineNumber,
                    LineStart = LineStart,
                    Start = Index,
                    End = Index
                };
            }

            var cp = Source.CharCodeAt(Index);

            if (Character.IsIdentifierStart(cp))
            {
                return ScanIdentifier();
            }

            // Very common: ( and ) and ;
            if (cp == 0x28 || cp == 0x29 || cp == 0x3B)
            {
                return ScanPunctuator();
            }

            // String literal starts with single quote (U+0027) or double quote (U+0022).
            if (cp == 0x27 || cp == 0x22)
            {
                return ScanStringLiteral();
            }

            // Dot (.) U+002E can also start a floating-point number, hence the need
            // to check the next character.
            if (cp == 0x2E)
            {
                if (Character.IsDecimalDigit(Source.CharCodeAt(Index + 1)))
                {
                    return ScanNumericLiteral();
                }
                return ScanPunctuator();
            }

            if (Character.IsDecimalDigit(cp))
            {
                return ScanNumericLiteral();
            }

            // Template literals start with ` (U+0060) for template head
            // or } (U+007D) for template middle or template tail.
            if (cp == 0x60 || (cp == 0x7D && _curlyStack.Count > 0 && _curlyStack[_curlyStack.Count - 1] == "${"))
            {
                return ScanTemplate();
            }

            // Possible identifier start in a surrogate pair.
            if (cp >= 0xD800 && cp < 0xDFFF)
            {
                if (Char.IsLetter(Source, Index)) // Character.IsIdentifierStart(CodePointAt(Index))
                {
                    return ScanIdentifier();
                }
            }

            return ScanPunctuator();
        }

        public RegexOptions ParseRegexOptions(string flags)
        {
            var isGlobal = false;
            var multiline = false;
            var ignoreCase = false;
            var unicode = false;
            var sticky = false;
            var dotAll = false;

            for (int k = 0; k < flags.Length; k++)
            {
                var c = flags[k];
                if (c == 'g')
                {
                    if (isGlobal)
                    {
                        ThrowUnexpectedToken(Messages.InvalidRegExp);
                    }

                    isGlobal = true;
                }
                else if (c == 'i')
                {
                    if (ignoreCase)
                    {
                        ThrowUnexpectedToken(Messages.InvalidRegExp);
                    }

                    ignoreCase = true;
                }
                else if (c == 'm')
                {
                    if (multiline)
                    {
                        ThrowUnexpectedToken(Messages.InvalidRegExp);
                    }

                    multiline = true;
                }
                else if (c == 'u')
                {
                    if (unicode)
                    {
                        ThrowUnexpectedToken(Messages.InvalidRegExp);
                    }

                    unicode = true;
                }
                else if (c == 'y')
                {
                    if (sticky)
                    {
                        ThrowUnexpectedToken(Messages.InvalidRegExp);
                    }

                    sticky = true;
                }
                else if (c == 's')
                {
                    if (dotAll)
                    {
                        ThrowUnexpectedToken(Messages.InvalidRegExp);
                    }

                    dotAll = true;
                }
                else
                {
                    ThrowUnexpectedToken(Messages.InvalidRegExp);
                }
            }

            var options = RegexOptions.ECMAScript;

            if (multiline)
            {
                options |= RegexOptions.Multiline;
            }

            if (dotAll)
            {
                // cannot use ECMA mode with singline
                options |= RegexOptions.Singleline;
                options &= ~RegexOptions.ECMAScript;
            }

            if (ignoreCase)
            {
                options |= RegexOptions.IgnoreCase;
            }

            return options;
        }


        [MethodImpl(MethodImplOptions.AggressiveInlining)]
        private static string? FindTwoCharEqual(string input, string[] alternatives)
        {
            var c2 = input[1];
            var c1 = input[0];
            for (int i = 0; i < alternatives.Length; ++i)
            {
                var s = alternatives[i];
                if (c1 == s[0]
                    && c2 == s[1])
                {
                    return s;
                }
            }

            return null;
        }

        [MethodImpl(MethodImplOptions.AggressiveInlining)]
        private static string? FindThreeCharEqual(string input, string[] alternatives)
        {
            var c3 = input[2];
            var c2 = input[1];
            var c1 = input[0];
            for (int i = 0; i < alternatives.Length; ++i)
            {
                var s = alternatives[i];
                if (c1 == s[0]
                    && c2 == s[1]
                    && c3 == s[2])
                {
                    return alternatives[i];
                }
            }

            return null;
        }
    }

    public readonly struct OctalValue
    {
        public readonly int Code;
        public readonly bool Octal;

        public OctalValue(int code, bool octal)
        {
            Code = code;
            Octal = octal;
        }
    }
}
<|MERGE_RESOLUTION|>--- conflicted
+++ resolved
@@ -1589,16 +1589,7 @@
                         }
                     }
 
-<<<<<<< HEAD
                     pattern = EscapeFailingRegex(newPattern);
-=======
-                    if (newPattern.Contains("[^]"))
-                    {
-                        newPattern = newPattern.Replace("[^]", "[^.]");
-                    }
-
-                    pattern = newPattern;
->>>>>>> 029c0f81
                 }
 
                 return new Regex(pattern, options);
