--- conflicted
+++ resolved
@@ -2183,11 +2183,7 @@
             return Finalize(node, new ArrayPattern(elements));
         }
 
-<<<<<<< HEAD
-        private Property ParsePropertyPattern(ArrayList<Token> parameters, VariableDeclarationKind? kind)
-=======
-        private Property ParsePropertyPattern(ref Ast.List<Token> parameters, VariableDeclarationKind? kind)
->>>>>>> de0ca92c
+        private Property ParsePropertyPattern(ref ArrayList<Token> parameters, VariableDeclarationKind? kind)
         {
             var node = CreateNode();
 
