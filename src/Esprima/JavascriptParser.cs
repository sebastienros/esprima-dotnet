﻿using System;
using System.Collections.Generic;
using System.Runtime.CompilerServices;
using Esprima.Ast;

namespace Esprima
{
    /// <summary>
    /// Provides JavaScript parsing capabilities.
    /// </summary>
    /// <remarks>
    /// Use the <see cref="ParseScript" />, <see cref="ParseModule" /> or <see cref="ParseExpression" /> methods to parse the JavaScript code.
    /// </remarks>
    public class JavaScriptParser
    {
        private static readonly HashSet<string> AssignmentOperators = new()
        {
            "=", "*=", "**=", "/=", "%=","+=", "-=",
            "<<=", ">>=", ">>>=", "&=", "^=", "|=",
            "&&=", "||=", "??="
        };

        private sealed class Context
        {
            public Context()
            {
                LabelSet = new HashSet<string?>();
                AllowIn = true;
                AllowYield = true;
                AllowStrictDirective = true;
            }

            public bool IsModule;
            public bool AllowIn;
            public bool AllowStrictDirective;
            public bool AllowYield;
            public bool IsAsync;
            public Token? FirstCoverInitializedNameError;
            public bool IsAssignmentTarget;
            public bool IsBindingElement;
            public bool InFunctionBody;
            public bool InIteration;
            public bool InSwitch;
            public bool InClassConstructor;
            public bool Strict;

            public HashSet<string?> LabelSet;
        }

        private Token _lookahead = null!;
        private readonly Context _context;
        private readonly Marker _startMarker;
        private readonly Marker _lastMarker;
        private readonly Scanner _scanner;
        private readonly IErrorHandler _errorHandler;
        private readonly ParserOptions _config;
        private bool _hasLineTerminator;
        private readonly Action<Node>? _action;

        private List<Token> _tokens = new List<Token>();

        /// <summary>
        /// Returns the list of tokens that were parsed.
        /// </summary>
        /// <remarks>
        /// It requires the parser options to be configured to generate to tokens.
        /// </remarks>
        public IReadOnlyList<Token> Tokens => _tokens;

        // cache frequently called Func so we don't need to build Func<T> instances all the time
        private readonly Func<Expression> parseAssignmentExpression;
        private readonly Func<Expression> parseExponentiationExpression;
        private readonly Func<Expression> parseUnaryExpression;
        private readonly Func<Expression> parseExpression;
        private readonly Func<Expression> parseNewExpression;
        private readonly Func<Expression> parsePrimaryExpression;
        private readonly Func<Expression> parseGroupExpression;
        private readonly Func<Expression> parseArrayInitializer;
        private readonly Func<Expression> parseObjectInitializer;
        private readonly Func<Expression> parseBinaryExpression;
        private readonly Func<Expression> parseLeftHandSideExpression;
        private readonly Func<Expression> parseLeftHandSideExpressionAllowCall;
        private readonly Func<Statement> parseStatement;

        /// <summary>
        /// Creates a new <see cref="JavaScriptParser" /> instance.
        /// </summary>
        /// <param name="code">The JavaScript code to parse.</param>
        public JavaScriptParser(string code) : this(code, new ParserOptions())
        {
        }

        /// <summary>
        /// Creates a new <see cref="JavaScriptParser" /> instance.
        /// </summary>
        /// <param name="code">The JavaScript code to parse.</param>
        /// <param name="options">The parser options.</param>
        /// <returns></returns>
        public JavaScriptParser(string code, ParserOptions options) : this(code, options, null)
        {
        }

        /// <summary>
        /// Creates a new <see cref="JavaScriptParser" /> instance.
        /// </summary>
        /// <param name="code">The JavaScript code to parse.</param>
        /// <param name="options">The parser options.</param>
        /// <param name="action">Action to execute on each parsed node.</param>
        public JavaScriptParser(string code, ParserOptions options, Action<Node>? action)
        {
            if (code == null)
            {
                throw new ArgumentNullException(nameof(code));
            }

            if (options == null)
            {
                throw new ArgumentNullException(nameof(options));
            }

            parseAssignmentExpression = ParseAssignmentExpression;
            parseExponentiationExpression = ParseExponentiationExpression;
            parseUnaryExpression = ParseUnaryExpression;
            parseExpression = ParseExpression;
            parseNewExpression = ParseNewExpression;
            parsePrimaryExpression = ParsePrimaryExpression;
            parseGroupExpression = ParseGroupExpression;
            parseArrayInitializer = ParseArrayInitializer;
            parseObjectInitializer = ParseObjectInitializer;
            parseBinaryExpression = ParseBinaryExpression;
            parseLeftHandSideExpression = ParseLeftHandSideExpression;
            parseLeftHandSideExpressionAllowCall = ParseLeftHandSideExpressionAllowCall;
            parseStatement = ParseStatement;

            _config = options;
            _action = action;
            _errorHandler = _config.ErrorHandler;
            _errorHandler.Tolerant = _config.Tolerant;
            _scanner = new Scanner(code, _config);

            _context = new Context();

            _startMarker = new Marker
            {
                Index = 0,
                Line = _scanner.LineNumber,
                Column = 0
            };

            _lastMarker = new Marker
            {
                Index = 0,
                Line = _scanner.LineNumber,
                Column = 0
            };

            NextToken();

            _lastMarker = new Marker
            {
                Index = _scanner.Index,
                Line = _scanner.LineNumber,
                Column = _scanner.Index - _scanner.LineStart
            };
        }

        // https://tc39.github.io/ecma262/#sec-scripts
        // https://tc39.github.io/ecma262/#sec-modules

        /// <summary>
        /// Parses the code as a JavaScript module.
        /// </summary>
        public Module ParseModule()
        {
            _context.Strict = true;
            _context.IsModule = true;
            _scanner.IsModule = true;

            var node = CreateNode();
            var body = ParseDirectivePrologues();
            while (_lookahead.Type != TokenType.EOF)
            {
                body.Push(ParseStatementListItem());
            }

            return Finalize(node, new Module(NodeList.From(ref body)));
        }

        /// <summary>
        /// Parses the code as a JavaScript script.
        /// </summary>
        public Script ParseScript(bool strict = false)
        {
            if (strict)
            {
                _context.Strict = true;
            }

            var node = CreateNode();
            var body = ParseDirectivePrologues();
            while (_lookahead.Type != TokenType.EOF)
            {
                body.Push(ParseStatementListItem());
            }

            return Finalize(node, new Script(NodeList.From(ref body), _context.Strict));
        }

        private void CollectComments()
        {
            if (!_config.Comment)
            {
                _scanner.ScanCommentsInternal();
            }
            else
            {
                var comments = _scanner.ScanCommentsInternal();

                if (comments.Count > 0)
                {
                    for (var i = 0; i < comments.Count; ++i)
                    {
                        var e = comments[i];
                        var node = new Comment();
                        node.Type = e.MultiLine ? CommentType.Block : CommentType.Line;
                        node.Value = _scanner.Source.Slice(e.Slice[0], e.Slice[1]);
                        node.Start = e.Start;
                        node.End = e.End;
                        node.Loc = e.Loc;
                    };
                }
            }
        }

        /// <summary>
        /// From internal representation to an external structure
        /// </summary>
        private string GetTokenRaw(Token token)
        {
            return _scanner.Source.Slice(token.Start, token.End);
        }

        private Token ConvertToken(Token token)
        {
            Token t;

            t = new Token
            {
                Type = token.Type,
                Value = GetTokenRaw(token),
                Start = token.Start,
                End = token.End
            };

            var start = new Position(_startMarker.Line, _startMarker.Column);
            var end = new Position(_scanner.LineNumber, _scanner.Index - _scanner.LineStart);

            t.Location = t.Location.WithPosition(start, end);

            if (token.RegexValue != null)
            {
                t.RegexValue = token.RegexValue;
            }

            return t;
        }

        private Token NextToken()
        {
            var token = _lookahead;

            _lastMarker.Index = _scanner.Index;
            _lastMarker.Line = _scanner.LineNumber;
            _lastMarker.Column = _scanner.Index - _scanner.LineStart;

            CollectComments();

            if (_scanner.Index != _startMarker.Index)
            {
                _startMarker.Index = _scanner.Index;
                _startMarker.Line = _scanner.LineNumber;
                _startMarker.Column = _scanner.Index - _scanner.LineStart;
            }

            var next = _scanner.Lex();
            _hasLineTerminator = (token != null && next != null) && (token.LineNumber != next.LineNumber);

            if (next != null && _context.Strict && next.Type == TokenType.Identifier)
            {
                var nextValue = (string?) next.Value;
                if (Scanner.IsStrictModeReservedWord(nextValue))
                {
                    next.Type = TokenType.Keyword;
                }
            }

            _lookahead = next!;

            if (_config.Tokens && next != null && next.Type != TokenType.EOF)
            {
                _tokens.Add(ConvertToken(next));
            }

            return token!;
        }

        private Token NextRegexToken()
        {
            CollectComments();

            var token = _scanner.ScanRegExp();

            if (_config.Tokens)
            {
                // Pop the previous token, '/' or '/='
                // This is added from the lookahead token.
                _tokens.RemoveAt(_tokens.Count - 1);

                _tokens.Add(ConvertToken(token));
            }

            // Prime the next lookahead.
            _lookahead = token;
            NextToken();

            return token;
        }

        [MethodImpl(MethodImplOptions.AggressiveInlining)]
        private Marker CreateNode()
        {
            return new Marker(_startMarker.Index, _startMarker.Line,_startMarker.Column);
        }

        [MethodImpl(MethodImplOptions.AggressiveInlining)]
        private static Marker StartNode(Token token, int lastLineStart = 0)
        {
            var column = token.Start - token.LineStart;
            var line = token.LineNumber;
            if (column < 0)
            {
                column += lastLineStart;
                line--;
            }
            return new Marker(token.Start, line, column);
        }

        private T Finalize<T>(Marker marker, T node) where T : Node
        {
            node.Range = new Range(marker.Index, _lastMarker.Index);

            var start = new Position(marker.Line, marker.Column);
            var end = new Position(_lastMarker.Line, _lastMarker.Column);

            node.Location = new Location(start, end, _errorHandler.Source);

            _action?.Invoke(node);

            return node;
        }

        /// <summary>
        /// Expect the next token to match the specified punctuator.
        /// If not, an exception will be thrown.
        /// </summary>
        [MethodImpl(MethodImplOptions.AggressiveInlining)]
        private void Expect(string value)
        {
            Token token = NextToken();
            if (token.Type != TokenType.Punctuator || !value.Equals(token.Value))
            {
                ThrowUnexpectedToken(token);
            }
        }

        /// <summary>
        /// Quietly expect a comma when in tolerant mode, otherwise delegates to Expect().
        /// </summary>
        private void ExpectCommaSeparator()
        {
            if (_config.Tolerant)
            {
                var token = _lookahead;
                if (token.Type == TokenType.Punctuator && ",".Equals(token.Value))
                {
                    NextToken();
                }
                else if (token.Type == TokenType.Punctuator && ";".Equals(token.Value))
                {
                    NextToken();
                    TolerateUnexpectedToken(token);
                }
                else
                {
                    TolerateUnexpectedToken(token, Messages.UnexpectedToken);
                }
            }
            else
            {
                Expect(",");
            }
        }

        /// <summary>
        /// Expect the next token to match the specified keyword.
        /// If not, an exception will be thrown.
        /// </summary>
        [MethodImpl(MethodImplOptions.AggressiveInlining)]
        private void ExpectKeyword(string keyword)
        {
            Token token = NextToken();
            if (token.Type != TokenType.Keyword || !keyword.Equals(token.Value))
            {
                ThrowUnexpectedToken(token);
            }
        }

        /// <summary>
        /// Return true if the next token matches the specified punctuator.
        /// </summary>
        [MethodImpl(MethodImplOptions.AggressiveInlining)]
        private bool Match(string value)
        {
            return _lookahead.Type == TokenType.Punctuator && value.Equals(_lookahead.Value);
        }

        /// <summary>
        /// Return true if the next token matches the specified keyword
        /// </summary>
        [MethodImpl(MethodImplOptions.AggressiveInlining)]
        private bool MatchKeyword(string keyword)
        {
            return _lookahead.Type == TokenType.Keyword && keyword.Equals(_lookahead.Value);
        }

        // Return true if the next token matches the specified contextual keyword
        // (where an identifier is sometimes a keyword depending on the context)

        [MethodImpl(MethodImplOptions.AggressiveInlining)]
        private bool MatchContextualKeyword(string keyword)
        {
            return _lookahead.Type == TokenType.Identifier && keyword.Equals(_lookahead.Value);
        }

        // Return true if the next token is an assignment operator

        [MethodImpl(MethodImplOptions.AggressiveInlining)]
        private bool MatchAssign()
        {
            if (_lookahead.Type != TokenType.Punctuator)
            {
                return false;
            }
            var op = (string?) _lookahead.Value;
            return AssignmentOperators.Contains(op!);
        }

        // Cover grammar support.
        //
        // When an assignment expression position starts with an left parenthesis, the determination of the type
        // of the syntax is to be deferred arbitrarily long until the end of the parentheses pair (plus a lookahead)
        // or the first comma. This situation also defers the determination of all the expressions nested in the pair.
        //
        // There are three productions that can be parsed in a parentheses pair that needs to be determined
        // after the outermost pair is closed. They are:
        //
        //   1. AssignmentExpression
        //   2. BindingElements
        //   3. AssignmentTargets
        //
        // In order to avoid exponential backtracking, we use two flags to denote if the production can be
        // binding element or assignment target.
        //
        // The three productions have the relationship:
        //
        //   BindingElements ⊆ AssignmentTargets ⊆ AssignmentExpression
        //
        // with a single exception that CoverInitializedName when used directly in an Expression, generates
        // an early error. Therefore, we need the third state, firstCoverInitializedNameError, to track the
        // first usage of CoverInitializedName and report it when we reached the end of the parentheses pair.
        //
        // isolateCoverGrammar function runs the given parser function with a new cover grammar context, and it does not
        // effect the current flags. This means the production the parser parses is only used as an expression. Therefore
        // the CoverInitializedName check is conducted.
        //
        // inheritCoverGrammar function runs the given parse function with a new cover grammar context, and it propagates
        // the flags outside of the parser. This means the production the parser parses is used as a part of a potential
        // pattern. The CoverInitializedName check is deferred.

        private T IsolateCoverGrammar<T>(Func<T> parseFunction)
        {
            var previousIsBindingElement = _context.IsBindingElement;
            var previousIsAssignmentTarget = _context.IsAssignmentTarget;
            var previousFirstCoverInitializedNameError = _context.FirstCoverInitializedNameError;

            _context.IsBindingElement = true;
            _context.IsAssignmentTarget = true;
            _context.FirstCoverInitializedNameError = null;

            T result = parseFunction();
            if (_context.FirstCoverInitializedNameError != null)
            {
                ThrowUnexpectedToken(_context.FirstCoverInitializedNameError);
            }

            _context.IsBindingElement = previousIsBindingElement;
            _context.IsAssignmentTarget = previousIsAssignmentTarget;
            _context.FirstCoverInitializedNameError = previousFirstCoverInitializedNameError;

            return result;
        }

        private T InheritCoverGrammar<T>(Func<T> parseFunction) where T : Node
        {
            var previousIsBindingElement = _context.IsBindingElement;
            var previousIsAssignmentTarget = _context.IsAssignmentTarget;
            var previousFirstCoverInitializedNameError = _context.FirstCoverInitializedNameError;

            _context.IsBindingElement = true;
            _context.IsAssignmentTarget = true;
            _context.FirstCoverInitializedNameError = null;

            T result = parseFunction();

            _context.IsBindingElement = _context.IsBindingElement && previousIsBindingElement;
            _context.IsAssignmentTarget = _context.IsAssignmentTarget && previousIsAssignmentTarget;
            _context.FirstCoverInitializedNameError = previousFirstCoverInitializedNameError ?? _context.FirstCoverInitializedNameError;

            return result;
        }

        private void ConsumeSemicolon()
        {
            if (Match(";"))
            {
                NextToken();
            }
            else if (!_hasLineTerminator)
            {
                if (_lookahead.Type != TokenType.EOF && !Match("}"))
                {
                    ThrowUnexpectedToken(_lookahead);
                }

                _lastMarker.Index = _startMarker.Index;
                _lastMarker.Line = _startMarker.Line;
                _lastMarker.Column = _startMarker.Column;
            }
        }

        // https://tc39.github.io/ecma262/#sec-primary-expression

        private Expression ParsePrimaryExpression()
        {
            var node = CreateNode();

            Expression expr;
            Token token;
            string raw;

            switch (_lookahead.Type)
            {
                case TokenType.Identifier:
                    if ((_context.IsModule || _context.IsAsync) && "await".Equals(_lookahead.Value))
                    {
                        TolerateUnexpectedToken(_lookahead);
                    }
                    expr = MatchAsyncFunction() ? ParseFunctionExpression() : Finalize(node, new Identifier((string?) NextToken().Value));
                    break;

                case TokenType.StringLiteral:
                    if (_context.Strict && _lookahead.Octal)
                    {
                        TolerateUnexpectedToken(_lookahead, Messages.StrictOctalLiteral);
                    }

                    _context.IsAssignmentTarget = false;
                    _context.IsBindingElement = false;
                    token = NextToken();
                    raw = GetTokenRaw(token);
                    expr = Finalize(node, new Literal((string?) token.Value, raw));
                    break;

                case TokenType.NumericLiteral:
                    if (_context.Strict && _lookahead.Octal)
                    {
                        TolerateUnexpectedToken(_lookahead, Messages.StrictOctalLiteral);
                    }

                    _context.IsAssignmentTarget = false;
                    _context.IsBindingElement = false;
                    token = NextToken();
                    raw = GetTokenRaw(token);
                    expr = Finalize(node, new Literal(token.NumericValue, raw));
                    break;

                case TokenType.BooleanLiteral:
                    _context.IsAssignmentTarget = false;
                    _context.IsBindingElement = false;
                    token = NextToken();
                    raw = GetTokenRaw(token);
                    expr = Finalize(node, new Literal(("true".Equals(token.Value)), raw));
                    break;

                case TokenType.NullLiteral:
                    _context.IsAssignmentTarget = false;
                    _context.IsBindingElement = false;
                    token = NextToken();
                    raw = GetTokenRaw(token);
                    expr = Finalize(node, new Literal(TokenType.NullLiteral, null, raw));
                    break;

                case TokenType.Template:
                    expr = ParseTemplateLiteral(isTagged: false );
                    break;

                case TokenType.Punctuator:
                switch ((string?) _lookahead.Value)
                    {
                        case "(":
                            _context.IsBindingElement = false;
                            expr = InheritCoverGrammar(parseGroupExpression);
                            break;
                        case "[":
                            expr = InheritCoverGrammar(parseArrayInitializer);
                            break;
                        case "{":
                            expr = InheritCoverGrammar(parseObjectInitializer);
                            break;
                        case "/":
                        case "/=":
                            _context.IsAssignmentTarget = false;
                            _context.IsBindingElement = false;
                            _scanner.Index = _startMarker.Index;
                            token = NextRegexToken();
                            raw = GetTokenRaw(token);
                            expr = Finalize(node, new Literal(token.RegexValue!.Pattern, token.RegexValue.Flags, token.Value, raw));
                            break;
                        default:
                            return ThrowUnexpectedToken<Expression>(NextToken());
                    }
                    break;
                case TokenType.Keyword:

                    if (!_context.Strict && _context.AllowYield && MatchKeyword("yield"))
                    {
                        expr = ParseIdentifierName();
                    }
                    else if (!_context.Strict && MatchKeyword("let"))
                    {
                        expr = Finalize(node, new Identifier((string?) NextToken().Value));
                    }
                    else
                    {
                        _context.IsAssignmentTarget = false;
                        _context.IsBindingElement = false;
                        if (MatchKeyword("function"))
                        {
                            expr = ParseFunctionExpression();
                        }
                        else if (MatchKeyword("this"))
                        {
                            NextToken();
                            expr = Finalize(node, new ThisExpression());
                        }
                        else if (MatchKeyword("class"))
                        {
                            expr = ParseClassExpression();
                        }
                        else if (MatchImportCall())
                        {
                            expr = ParseImportCall();
                        }
                        else if (MatchImportMeta())
                        {
                            if (!_context.IsModule)
                            {
                                TolerateUnexpectedToken(_lookahead, Messages.CannotUseImportMetaOutsideAModule);
                            }
                            expr = ParseImportMeta();
                        }
                        else
                        {
                            return ThrowUnexpectedToken<Expression>(NextToken());
                        }
                    }
                    break;
                default:
                    return ThrowUnexpectedToken<Expression>(NextToken());
            }

            return expr;
        }

        // https://tc39.es/proposal-template-literal-revision/#sec-static-semantics-template-early-errors
        private void ThrowTemplateLiteralEarlyErrors(Token token)
        {
            switch (token.NotEscapeSequenceHead)
            {
                case 'u':
                    ThrowUnexpectedToken(token, Messages.InvalidUnicodeEscapeSequence);
                    break;
                case 'x':
                    ThrowUnexpectedToken(token, Messages.InvalidHexEscapeSequence);
                    break;
                case '8':
                case '9':
                    ThrowUnexpectedToken(token, Messages.TemplateEscape89);
                    break;
                default: // For 0-7
                    ThrowUnexpectedToken(token, Messages.TemplateOctalLiteral);
                    break;
            }
        }

        /// <summary>
        /// Return true if provided expression is LeftHandSideExpression
        /// </summary>
        private bool IsLeftHandSide(Expression expr)
        {
            return expr.Type == Nodes.Identifier || expr.Type == Nodes.MemberExpression;
        }

        // https://tc39.github.io/ecma262/#sec-array-initializer

        private SpreadElement ParseSpreadElement()
        {
            var node = CreateNode();
            Expect("...");
            var arg = InheritCoverGrammar(parseAssignmentExpression);
            return Finalize(node, new SpreadElement(arg));
        }

        private ArrayExpression ParseArrayInitializer()
        {
            var node = CreateNode();
            var elements = new ArrayList<Expression?>();

            Expect("[");

            while (!Match("]"))
            {
                if (Match(","))
                {
                    NextToken();
                    elements.Add(null);
                }
                else if (Match("..."))
                {
                    var element = ParseSpreadElement();
                    if (!Match("]"))
                    {
                        _context.IsAssignmentTarget = false;
                        _context.IsBindingElement = false;
                        Expect(",");
                    }
                    elements.Add(element);
                }
                else
                {
                    elements.Add(InheritCoverGrammar(parseAssignmentExpression));

                    if (!Match("]"))
                    {
                        Expect(",");
                    }
                }
            }

            Expect("]");

#nullable disable
            return Finalize(node, new ArrayExpression(NodeList.From(ref elements)));
#nullable enable
        }

        // https://tc39.github.io/ecma262/#sec-object-initializer

        private BlockStatement ParsePropertyMethod(ParsedParameters parameters, out bool hasStrictDirective)
        {
            _context.IsAssignmentTarget = false;
            _context.IsBindingElement = false;

            var previousStrict = _context.Strict;
            var previousAllowStrictDirective = _context.AllowStrictDirective;
            _context.AllowStrictDirective = parameters.Simple;
            var body = IsolateCoverGrammar(ParseFunctionSourceElements);
            hasStrictDirective = _context.Strict;
            if (_context.Strict && parameters.FirstRestricted != null)
            {
                TolerateUnexpectedToken(parameters.FirstRestricted, parameters.Message);
            }
            if (_context.Strict && parameters.Stricted != null)
            {
                TolerateUnexpectedToken(parameters.Stricted, parameters.Message);
            }
            _context.Strict = previousStrict;
            _context.AllowStrictDirective = previousAllowStrictDirective;

            return body;
        }

        private FunctionExpression ParsePropertyMethodFunction(bool isGenerator)
        {
            var node = CreateNode();

            var previousAllowYield = _context.AllowYield;
            _context.AllowYield = true;
            var parameters = ParseFormalParameters();
            var method = ParsePropertyMethod(parameters, out var hasStrictDirective);
            _context.AllowYield = previousAllowYield;

            return Finalize(node, new FunctionExpression(null, NodeList.From(ref parameters.Parameters), method, generator: isGenerator, hasStrictDirective, async: false));
        }

        private FunctionExpression ParsePropertyMethodAsyncFunction(bool isGenerator)
        {
            var node = CreateNode();

            var previousAllowYield = _context.AllowYield;
            var previousIsAsync = _context.IsAsync;
            _context.AllowYield = false;
            _context.IsAsync = true;

            var parameters = ParseFormalParameters();
            var method = ParsePropertyMethod(parameters, out var hasStrictDirective);
            _context.AllowYield = previousAllowYield;
            _context.IsAsync = previousIsAsync;

            return Finalize(node, new FunctionExpression(null, NodeList.From(ref parameters.Parameters), method, generator: isGenerator, hasStrictDirective, async: true));
        }

        private Expression ParseObjectPropertyKey()
        {
            var node = CreateNode();
            var token = NextToken();

            Expression key;
            switch (token.Type)
            {
                case TokenType.StringLiteral:
                    if (_context.Strict && token.Octal)
                    {
                        TolerateUnexpectedToken(token, Messages.StrictOctalLiteral);
                    }
                    var raw = GetTokenRaw(token);
                    key = Finalize(node, new Literal((string?) token.Value, raw));
                    break;

                case TokenType.NumericLiteral:
                    if (_context.Strict && token.Octal)
                    {
                        TolerateUnexpectedToken(token, Messages.StrictOctalLiteral);
                    }
                    raw = GetTokenRaw(token);
                    key = Finalize(node, new Literal(token.NumericValue, raw));
                    break;

                case TokenType.Identifier:
                case TokenType.BooleanLiteral:
                case TokenType.NullLiteral:
                case TokenType.Keyword:
                    key = Finalize(node, new Identifier((string?) token.Value));
                    break;

                case TokenType.Punctuator:
                    if ("[".Equals(token.Value))
                    {
                        key = IsolateCoverGrammar(parseAssignmentExpression);
                        Expect("]");
                    }
                    else
                    {
                        return ThrowUnexpectedToken<Expression>(token);
                    }
                    break;

                default:
                    return ThrowUnexpectedToken<Expression>(token);
            }

            return key;
        }

        private static bool IsPropertyKey(Node key, string value)
        {
            if (key.Type == Nodes.Identifier)
            {
                return value.Equals(key.As<Identifier>().Name);
            }
            else if(key.Type == Nodes.Literal)
            {
                return value.Equals(key.As<Literal>().StringValue);
            }

            return false;
        }

        private Property ParseObjectProperty(Token hasProto)
        {
            var node = CreateNode();
            Token token = _lookahead;

            Expression? key = null;
            Expression value;

            PropertyKind kind;
            var computed = false;
            var method = false;
            var shorthand = false;
            var isAsync = false;
            var isGenerator = false;

            if (token.Type == TokenType.Identifier)
            {
                var id = (string) token.Value!;
                NextToken();
                computed = Match("[");
                isAsync = !_hasLineTerminator && (id == "async") &&
                          !Match(":") && !Match("(") && !Match(",");
                isGenerator = Match("*");
                if (isGenerator)
                {
                    NextToken();
                }
                key = isAsync ? ParseObjectPropertyKey() : Finalize(node, new Identifier(id));
            }
            else if (Match("*"))
            {
                NextToken();
            }
            else
            {
                computed = Match("[");
                key = ParseObjectPropertyKey();
            }

            var lookaheadPropertyKey = QualifiedPropertyName(_lookahead);
            if (token.Type == TokenType.Identifier && !isAsync  && "get".Equals(token.Value) && lookaheadPropertyKey)
            {
                kind = PropertyKind.Get;
                computed = Match("[");
                key = ParseObjectPropertyKey();
                _context.AllowYield = false;
                value = ParseGetterMethod();

            }
            else if (token.Type == TokenType.Identifier && !isAsync  && "set".Equals(token.Value) && lookaheadPropertyKey)
            {
                kind = PropertyKind.Set;
                computed = Match("[");
                key = ParseObjectPropertyKey();
                value = ParseSetterMethod();
            }
            else if (token.Type == TokenType.Punctuator && "*".Equals(token.Value) && lookaheadPropertyKey)
            {
                kind = PropertyKind.Init;
                computed = Match("[");
                key = ParseObjectPropertyKey();
                value = ParseGeneratorMethod();
                method = true;
            }
            else
            {
                if (key == null)
                {
                    return ThrowUnexpectedToken<Property>(_lookahead);
                }

                kind = PropertyKind.Init;
                if (Match(":") && !isAsync)
                {
                    if (!computed && IsPropertyKey(key, "__proto__"))
                    {
                        if (hasProto.BooleanValue)
                        {
                            TolerateError(Messages.DuplicateProtoProperty);
                        }
                        hasProto.Value = "true";
                        hasProto.BooleanValue = true;
                    }
                    NextToken();
                    value = InheritCoverGrammar(parseAssignmentExpression);

                }
                else if (Match("("))
                {
                    value = isAsync ? ParsePropertyMethodAsyncFunction(isGenerator) : ParsePropertyMethodFunction(isGenerator);
                    method = true;
                }
                else if (token.Type == TokenType.Identifier)
                {
                    var id = (Identifier) key;
                    if (Match("="))
                    {
                        _context.FirstCoverInitializedNameError = _lookahead;
                        NextToken();
                        shorthand = true;
                        var init = IsolateCoverGrammar(parseAssignmentExpression);
                        value = Finalize(node, new AssignmentPattern(id, init));
                    }
                    else
                    {
                        shorthand = true;
                        value = id;
                    }
                }
                else
                {
                    return ThrowUnexpectedToken<Property>(NextToken());
                }
            }

            return Finalize(node, new Property(kind, key, computed, value, method, shorthand));
        }

        private ObjectExpression ParseObjectInitializer()
        {
            var node = CreateNode();

            var properties = new ArrayList<Expression>();
            var hasProto = RentToken();
            hasProto.Value = "false";
            hasProto.BooleanValue = false;

            Expect("{");

            while (!Match("}"))
            {
                var property = Match("...") ? (Expression) ParseSpreadElement() : ParseObjectProperty(hasProto);
                properties.Add(property);

                if (!Match("}"))
                {
                    ExpectCommaSeparator();
                }
            }

            Expect("}");

            ReturnToken(hasProto);

            return Finalize(node, new ObjectExpression(NodeList.From(ref properties)));
        }

        private Token? cacheToken;

        private Token RentToken()
        {
            if (cacheToken != null)
            {
                cacheToken.Clear();
                return cacheToken;
            }
            return new Token();
        }

        private void ReturnToken(Token t)
        {
            cacheToken = t;
        }

        // https://tc39.github.io/ecma262/#sec-template-literals

        private TemplateElement ParseTemplateHead(bool isTagged)
        {
            //assert(_lookahead.head, 'Template literal must start with a template head');

            var node = CreateNode();
            var token = NextToken();
            if (!isTagged && token.NotEscapeSequenceHead is not null)
            {
                ThrowTemplateLiteralEarlyErrors(token);
            }
            var value = new TemplateElement.TemplateElementValue
            {
                Raw = token.RawTemplate!,
                Cooked = (string) token.Value!
            };

            return Finalize(node, new TemplateElement(value, token.Tail));
        }

        private TemplateElement ParseTemplateElement(bool isTagged)
        {
            if (_lookahead.Type != TokenType.Template)
            {
                ThrowUnexpectedToken();
            }

            var node = CreateNode();
            var token = NextToken();
            if (!isTagged && token.NotEscapeSequenceHead is not null)
            {
                ThrowTemplateLiteralEarlyErrors(token);
            }
            var value = new TemplateElement.TemplateElementValue
            {
                Raw = token.RawTemplate!,
                Cooked = (string) token.Value!
            };

            return Finalize(node, new TemplateElement(value, token.Tail));
        }

        private TemplateLiteral ParseTemplateLiteral(bool isTagged)
        {
            var node = CreateNode();

            var expressions = new ArrayList<Expression>();
            var quasis = new ArrayList<TemplateElement>();

            var quasi = ParseTemplateHead(isTagged);
            quasis.Add(quasi);
            while (!quasi.Tail)
            {
                expressions.Add(ParseExpression());
                quasi = ParseTemplateElement(isTagged);
                quasis.Add(quasi);
            }

            return Finalize(node, new TemplateLiteral(NodeList.From(ref quasis), NodeList.From(ref expressions)));
        }

        // https://tc39.github.io/ecma262/#sec-grouping-operator

        private Expression ReinterpretExpressionAsPattern(Expression expr)
        {
            // In esprima this method mutates the expression that is passed as a parameter.
            // Because the type property is mutated we need to change the behavior to cloning
            // it instead. As a matter of fact the callers need to replace the actual value that
            // was sent by the returned one.

            Expression node = expr;

            switch (expr.Type)
            {
                case Nodes.Identifier:
                case Nodes.MemberExpression:
                case Nodes.RestElement:
                case Nodes.AssignmentPattern:
                    break;
                case Nodes.SpreadElement:
                    var newArgument = ReinterpretExpressionAsPattern(expr.As<SpreadElement>().Argument);
                    node = new RestElement(newArgument);
                    node.Range = expr.Range;
                    node.Location = expr.Location;
                    break;
                case Nodes.ArrayExpression:
                    var elements = new ArrayList<Expression?>();

                    foreach (var element in expr.As<ArrayExpression>().Elements)
                    {
                        if (element != null)
                        {
                            elements.Add(ReinterpretExpressionAsPattern(element));
                        }
                        else
                        {
                            // Add the 'null' value
                            elements.Add(null);
                        }
                    }

#nullable disable
                    node = new ArrayPattern(NodeList.From(ref elements));
#nullable enable
                    node.Range = expr.Range;
                    node.Location = expr.Location;

                    break;
                case Nodes.ObjectExpression:
                    var properties = new ArrayList<Node>();
                    foreach (var property in expr.As<ObjectExpression>().Properties)
                    {
                        if (property is Property p)
                        {
                            p.Value = ReinterpretExpressionAsPattern(p.Value);
                            properties.Add(p);
                        }
                        else
                        {
                            properties.Add(ReinterpretExpressionAsPattern(property!));
                        }
                    }
                    node = new ObjectPattern(NodeList.From(ref properties));
                    node.Range = expr.Range;
                    node.Location = expr.Location;

                    break;
                case Nodes.AssignmentExpression:
                    var assignmentExpression = expr.As<AssignmentExpression>();
                    node = new AssignmentPattern(assignmentExpression.Left, assignmentExpression.Right);
                    node.Range = expr.Range;
                    node.Location = expr.Location;

                    break;
                default:
                    // Allow other node type for tolerant parsing.
                    break;
            }

            return node;
        }

        private Expression ParseGroupExpression()
        {
            Expression expr;

            Expect("(");
            if (Match(")"))
            {
                NextToken();
                if (!Match("=>"))
                {
                    Expect("=>");
                }
                expr = ArrowParameterPlaceHolder.Empty;
            }
            else
            {
                var startToken = _lookahead;
                var parameters = new ArrayList<Token>();
                if (Match("..."))
                {
                    var rest = ParseRestElement(ref parameters);
                    Expect(")");
                    if (!Match("=>"))
                    {
                        Expect("=>");
                    }
                    expr = new ArrowParameterPlaceHolder(new NodeList<Expression>(new Expression[] { rest }, 1), false);
                }
                else
                {
                    var arrow = false;
                    _context.IsBindingElement = true;
                    expr = InheritCoverGrammar(parseAssignmentExpression);

                    if (Match(","))
                    {
                        var expressions = new ArrayList<Expression>();

                        _context.IsAssignmentTarget = false;
                        expressions.Add(expr);
                        while (_lookahead.Type != TokenType.EOF)
                        {
                            if (!Match(","))
                            {
                                break;
                            }
                            NextToken();
                            if (Match(")"))
                            {
                                NextToken();
                                for (var i = 0; i < expressions.Count; i++)
                                {
                                    ReinterpretExpressionAsPattern(expressions[i]);
                                }
                                arrow = true;
                                expr = new ArrowParameterPlaceHolder(NodeList.From(ref expressions), false);
                            }
                            else if (Match("..."))
                            {
                                if (!_context.IsBindingElement)
                                {
                                    ThrowUnexpectedToken(_lookahead);
                                }
                                expressions.Add(ParseRestElement(ref parameters));
                                Expect(")");
                                if (!Match("=>"))
                                {
                                    Expect("=>");
                                }
                                _context.IsBindingElement = false;
                                var reinterpretedExpressions = new ArrayList<Expression>();
                                foreach (var expression in expressions)
                                {
                                    reinterpretedExpressions.Add(ReinterpretExpressionAsPattern(expression));
                                }
                                expressions = reinterpretedExpressions;
                                arrow = true;
                                expr = new ArrowParameterPlaceHolder(NodeList.From(ref expressions), false);
                            }
                            else
                            {
                                expressions.Add(InheritCoverGrammar(parseAssignmentExpression));
                            }
                            if (arrow)
                            {
                                break;
                            }
                        }
                        if (!arrow)
                        {
                            expr = Finalize(StartNode(startToken), new SequenceExpression(NodeList.From(ref expressions)));
                        }
                    }

                    if (!arrow)
                    {
                        Expect(")");
                        if (Match("=>"))
                        {
                            if (expr.Type == Nodes.Identifier && ((Identifier)expr).Name == "yield")
                            {
                                arrow = true;
                                expr = new ArrowParameterPlaceHolder(new NodeList<Expression>(new[] { expr }, 1), false);
                            }
                            if (!arrow)
                            {
                                if (!_context.IsBindingElement)
                                {
                                    ThrowUnexpectedToken(_lookahead);
                                }

                                if (expr.Type == Nodes.SequenceExpression)
                                {
                                    var sequenceExpression = expr.As<SequenceExpression>();
                                    var reinterpretedExpressions = new ArrayList<Expression>();
                                    foreach (var expression in sequenceExpression.Expressions)
                                    {
                                        reinterpretedExpressions.Add(ReinterpretExpressionAsPattern(expression!));
                                    }
                                    sequenceExpression.UpdateExpressions(NodeList.From(ref reinterpretedExpressions));
                                }
                                else
                                {
                                    expr = ReinterpretExpressionAsPattern(expr);
                                }

                                if (expr.Type == Nodes.SequenceExpression)
                                {
                                    expr = new ArrowParameterPlaceHolder(expr.As<SequenceExpression>().Expressions, false);
                                }
                                else
                                {
                                    expr = new ArrowParameterPlaceHolder(new NodeList<Expression>(new[] { expr }, 1), false);
                                }

                            }
                        }
                        _context.IsBindingElement = false;
                    }
                }
            }

            return expr;
        }

        // https://tc39.github.io/ecma262/#sec-left-hand-side-expressions

        private NodeList<Expression> ParseArguments()
        {
            var args = new ArrayList<Expression>();

            Expect("(");

            if (!Match(")"))
            {
                while (true)
                {
                    var expr = Match("...")
                        ? ParseSpreadElement()
                        : IsolateCoverGrammar(parseAssignmentExpression);

                    args.Add(expr);
                    if (Match(")"))
                    {
                        break;
                    }
                    ExpectCommaSeparator();
                    if (Match(")"))
                    {
                        break;
                    }
                }
            }

            Expect(")");

            return NodeList.From(ref args);
        }

        private static bool IsIdentifierName(Token token)
        {
            return token.Type == TokenType.Identifier ||
                token.Type == TokenType.Keyword ||
                token.Type == TokenType.BooleanLiteral ||
                token.Type == TokenType.NullLiteral;
        }

        private Identifier ParseIdentifierName()
        {
            var node = CreateNode();

            Token token = NextToken();

            if (!IsIdentifierName(token))
            {
                return ThrowUnexpectedToken<Identifier>(token);
            }

            return Finalize(node, new Identifier((string?) token.Value));
        }

        private Expression ParseNewExpression()
        {
            var node = CreateNode();
            var id = ParseIdentifierName();

            // assert(id.name == 'new', 'New expression must start with `new`');

            Expression expr;
            if (Match("."))
            {
                NextToken();
                if (_lookahead.Type == TokenType.Identifier && _context.InFunctionBody && "target".Equals(_lookahead.Value))
                {
                    var property = ParseIdentifierName();
                    expr = new MetaProperty(id, property);
                }
                else
                {
                    return ThrowUnexpectedToken<Expression>(_lookahead);
                }
            }
            else if (MatchKeyword("import"))
            {
                return ThrowUnexpectedToken<Expression>(_lookahead);
            }
            else
            {
                var callee = IsolateCoverGrammar(parseLeftHandSideExpression);
                var args = Match("(") ? ParseArguments() : new NodeList<Expression>();
                expr = new NewExpression(callee, args);
                _context.IsAssignmentTarget = false;
                _context.IsBindingElement = false;
            }

            return Finalize(node, expr);
        }

        private Expression ParseAsyncArgument()
        {
            var arg = ParseAssignmentExpression();
            _context.FirstCoverInitializedNameError = null;
            return arg;
        }

        private NodeList<Expression> ParseAsyncArguments()
        {
            Expect("(");
            var args = new ArrayList<Expression>();

            if (!Match(")"))
            {
                while (true)
                {
                    var expr = Match("...") ? ParseSpreadElement() : IsolateCoverGrammar(ParseAsyncArgument);
                    args.Add(expr);
                    if (Match(")"))
                    {
                        break;
                    }
                    ExpectCommaSeparator();
                    if (Match(")"))
                    {
                        break;
                    }
                }
            }
            Expect(")");

            return NodeList.From(ref args);
        }

        private bool MatchImportCall()
        {
            var match = MatchKeyword("import");
            if (match)
            {
                var state = _scanner.SaveState();
                _scanner.ScanComments();
                var next = _scanner.Lex();
                _scanner.RestoreState(state);
                match = (next.Type == TokenType.Punctuator) && ((string?) next.Value == "(");
            }

            return match;
        }

        private Import ParseImportCall()
        {
            var node = CreateNode();
            ExpectKeyword("import");
            return Finalize(node, new Import());
        }

        private bool MatchImportMeta()
        {
            var match = MatchKeyword("import");
            if (match)
            {
                var state = _scanner.SaveState();
                _scanner.ScanComments();
                var dot = _scanner.Lex();
                if (dot.Type == TokenType.Punctuator && Equals(dot.Value, "."))
                {
                    _scanner.ScanComments();
                    var meta = _scanner.Lex();
                    match = meta.Type == TokenType.Identifier && Equals(meta.Value, "meta");
                    if (match)
                    {
                        if (meta.End - meta.Start != "meta".Length)
                        {
                            TolerateUnexpectedToken(meta, Messages.InvalidEscapedReservedWord);
                        }
                    }
                }
                else
                {
                    match = false;
                }
                _scanner.RestoreState(state);
            }

            return match;
        }

        private MetaProperty ParseImportMeta()
        {
            var node = CreateNode();
            var id = ParseIdentifierName(); // 'import', already ensured by matchImportMeta
            Expect(".");
            var property = ParseIdentifierName(); // 'meta', already ensured by matchImportMeta
            _context.IsAssignmentTarget = false;
            return Finalize(node, new MetaProperty(id, property));
        }

        private Expression ParseLeftHandSideExpressionAllowCall()
        {
            var startToken = _lookahead;
            var maybeAsync = MatchContextualKeyword("async");

            var previousAllowIn = _context.AllowIn;
            _context.AllowIn = true;

            Expression expr;
            var isSuper = MatchKeyword("super");
            if (isSuper && _context.InFunctionBody)
            {
                var node = CreateNode();
                NextToken();
                expr = Finalize(node, new Super());
                if (!Match("(") && !Match(".") && !Match("["))
                {
                    ThrowUnexpectedToken(_lookahead);
                }
            }
            else
            {
                expr = MatchKeyword("new") ? InheritCoverGrammar(parseNewExpression) : InheritCoverGrammar(parsePrimaryExpression);
            }

            if (isSuper && !_context.InClassConstructor)
            {
                TolerateError(Messages.UnexpectedSuper);
            }

            var hasOptional = false;
            while (true)
            {
                var optional = false;
                if (Match("?."))
                {
                    optional = true;
                    hasOptional = true;
                    Expect("?.");
                }

                if (Match("("))
                {
                    var asyncArrow = maybeAsync && (startToken.LineNumber == _lookahead.LineNumber);
                    _context.IsBindingElement = false;
                    _context.IsAssignmentTarget = false;
                    var args = asyncArrow ? ParseAsyncArguments() : ParseArguments();
                    if (expr.Type == Nodes.Import && args.Count != 1)
                    {
                        TolerateError(Messages.BadImportCallArity);
                    }
                    expr = Finalize(StartNode(startToken), new CallExpression(expr, args, optional));
                    if (asyncArrow && Match("=>"))
                    {
                        var nodeArguments = new ArrayList<Expression>();
                        for (var i = 0; i < args.Count; ++i)
                        {
                            nodeArguments.Add(ReinterpretExpressionAsPattern(args[i]));
                        }
                        expr = new ArrowParameterPlaceHolder(NodeList.From(ref nodeArguments), true);
                    }
                }
                else if (Match("["))
                {
                    _context.IsBindingElement = false;
                    _context.IsAssignmentTarget = !optional;
                    Expect("[");
                    var property = IsolateCoverGrammar(parseExpression);
                    Expect("]");
                    expr = Finalize(StartNode(startToken), new ComputedMemberExpression(expr, property, optional));

                }
                else if (_lookahead.Type == TokenType.Template && _lookahead.Head)
                {
                    // Optional template literal is not included in the spec.
                    // https://github.com/tc39/proposal-optional-chaining/issues/54
                    if (optional)
                    {
                        ThrowUnexpectedToken(_lookahead);
                    }
                    if (hasOptional)
                    {
                        ThrowError(Messages.InvalidTaggedTemplateOnOptionalChain);
                    }

                    var quasi = ParseTemplateLiteral(isTagged: true);
                    expr = Finalize(StartNode(startToken), new TaggedTemplateExpression(expr, quasi));
                }
                else if (Match(".") || optional)
                {
                    _context.IsBindingElement = false;
                    _context.IsAssignmentTarget = !optional;
                    if (!optional)
                    {
                        Expect(".");
                    }
                    var property = ParseIdentifierName();
                    expr = Finalize(StartNode(startToken), new StaticMemberExpression(expr, property, optional));
                }
                else
                {
                    break;
                }
            }

            _context.AllowIn = previousAllowIn;

            if (hasOptional)
            {
                return new ChainExpression(expr);
            }

            return expr;
        }

        private Super ParseSuper()
        {
            var node = CreateNode();

            ExpectKeyword("super");
            if (!Match("[") && !Match("."))
            {
                ThrowUnexpectedToken(_lookahead);
            }

            return Finalize(node, new Super());
        }

        private Expression ParseLeftHandSideExpression()
        {
            //assert(_context.AllowIn, 'callee of new expression always allow in keyword.');

            var node = StartNode(_lookahead);
            var expr = MatchKeyword("super") && _context.InFunctionBody
                ? ParseSuper()
                : MatchKeyword("new")
                    ? InheritCoverGrammar(parseNewExpression)
                    : InheritCoverGrammar(parsePrimaryExpression);

            var hasOptional = false;
            while (true)
            {
                var optional = false;
                if (Match("?."))
                {
                    optional = true;
                    hasOptional = true;
                    Expect("?.");
                }
                if (Match("["))
                {
                    _context.IsBindingElement = false;
                    _context.IsAssignmentTarget = !optional;
                    Expect("[");
                    var property = IsolateCoverGrammar(parseExpression);
                    Expect("]");
                    expr = Finalize(node, new ComputedMemberExpression(expr, property, optional));
                }
                else if (_lookahead.Type == TokenType.Template && _lookahead.Head)
                {
                    // Optional template literal is not included in the spec.
                    // https://github.com/tc39/proposal-optional-chaining/issues/54
                    if (optional)
                    {
                        ThrowUnexpectedToken(_lookahead);
                    }
                    if (hasOptional)
                    {
                        ThrowError(Messages.InvalidTaggedTemplateOnOptionalChain);
                    }
                    var quasi = ParseTemplateLiteral(isTagged: true);
                    expr = Finalize(node, new TaggedTemplateExpression(expr, quasi));
                }
                else if (Match(".") || optional)
                {
                    _context.IsBindingElement = false;
                    _context.IsAssignmentTarget = !optional;
                    if (!optional)
                    {
                        Expect(".");
                    }
                    var property = ParseIdentifierName();
                    expr = Finalize(node, new StaticMemberExpression(expr, property, optional));
                }
                else
                {
                    break;
                }
            }

            if (hasOptional)
            {
                return new ChainExpression(expr);
            }

            return expr;
        }

        // https://tc39.github.io/ecma262/#sec-update-expressions

        private Expression ParseUpdateExpression()
        {
            Expression expr;
            var startToken = _lookahead;

            if (Match("++") || Match("--"))
            {
                var node = StartNode(startToken);
                var token = NextToken();
                expr = InheritCoverGrammar(parseUnaryExpression);
                if (_context.Strict && expr.Type == Nodes.Identifier && Scanner.IsRestrictedWord(expr.As<Identifier>().Name))
                {
                    TolerateError(Messages.StrictLHSPrefix);
                }
                if (!_context.IsAssignmentTarget)
                {
                    TolerateError(Messages.InvalidLHSInAssignment);
                }
                var prefix = true;
                expr = Finalize(node, new UpdateExpression((string?) token.Value, expr, prefix));
                _context.IsAssignmentTarget = false;
                _context.IsBindingElement = false;
            }
            else
            {
                expr = InheritCoverGrammar(parseLeftHandSideExpressionAllowCall);
                if (!_hasLineTerminator && _lookahead.Type == TokenType.Punctuator)
                {
                    if (Match("++") || Match("--"))
                    {
                        if (_context.Strict && expr.Type == Nodes.Identifier && Scanner.IsRestrictedWord(expr.As<Identifier>().Name))
                        {
                            TolerateError(Messages.StrictLHSPostfix);
                        }
                        if (!_context.IsAssignmentTarget)
                        {
                            TolerateError(Messages.InvalidLHSInAssignment);
                        }
                        _context.IsAssignmentTarget = false;
                        _context.IsBindingElement = false;
                        var op = NextToken().Value;
                        var prefix = false;
                        expr = Finalize(StartNode(startToken), new UpdateExpression((string?) op, expr, prefix));
                    }
                }
            }

            return expr;
        }

        // https://tc39.github.io/ecma262/#sec-unary-operators
        private Expression ParseAwaitExpression()
        {
            var node = CreateNode();
            NextToken();
            var argument = ParseUnaryExpression();
            return Finalize(node, new AwaitExpression(argument));
        }

        private Expression ParseUnaryExpression()
        {
            Expression expr;

            if (Match("+") || Match("-") || Match("~") || Match("!") ||
                MatchKeyword("delete") || MatchKeyword("void") || MatchKeyword("typeof"))
            {
                var node = StartNode(_lookahead);
                var token = NextToken();
                expr = InheritCoverGrammar(parseUnaryExpression);
                expr = Finalize(node, new UnaryExpression((string?) token.Value, expr));
                var unaryExpr = expr.As<UnaryExpression>();
                if (_context.Strict && unaryExpr.Operator == UnaryOperator.Delete && unaryExpr.Argument.Type == Nodes.Identifier)
                {
                    TolerateError(Messages.StrictDelete);
                }
                _context.IsAssignmentTarget = false;
                _context.IsBindingElement = false;

            }
            else if (_context.IsAsync && MatchContextualKeyword("await"))
            {
                expr = ParseAwaitExpression();
            }
            else
            {
                expr = ParseUpdateExpression();
            }

            return expr;
        }

        private Expression ParseExponentiationExpression()
        {
            var startToken = _lookahead;

            var expr = InheritCoverGrammar(parseUnaryExpression);
            if (expr.Type != Nodes.UnaryExpression && Match("**"))
            {
                NextToken();
                _context.IsAssignmentTarget = false;
                _context.IsBindingElement = false;
                var left = expr;
                var right = IsolateCoverGrammar(parseExponentiationExpression);
                expr = Finalize(StartNode(startToken), new BinaryExpression("**", left, right));
            }

            return expr;
        }

        // https://tc39.github.io/ecma262/#sec-exp-operator
        // https://tc39.github.io/ecma262/#sec-multiplicative-operators
        // https://tc39.github.io/ecma262/#sec-additive-operators
        // https://tc39.github.io/ecma262/#sec-bitwise-shift-operators
        // https://tc39.github.io/ecma262/#sec-relational-operators
        // https://tc39.github.io/ecma262/#sec-equality-operators
        // https://tc39.github.io/ecma262/#sec-binary-bitwise-operators
        // https://tc39.github.io/ecma262/#sec-binary-logical-operators

        private int BinaryPrecedence(Token token)
        {
            int prec = 0;
            var op = token.Value;

            if (token.Type == TokenType.Punctuator)
            {
                switch ((string?) op)
                {
                    case ")":
                    case ";":
                    case ",":
                    case "=":
                    case "]":
                        prec = 0;
                        break;

                    case "??":
                        prec = 5;
                        break;

                    case "||":
                        prec = 6;
                        break;

                    case "&&":
                        prec = 7;
                        break;

                    case "|":
                        prec = 8;
                        break;

                    case "^":
                        prec = 9;
                        break;

                    case "&":
                        prec = 10;
                        break;

                    case "==":
                    case "!=":
                    case "===":
                    case "!==":
                        prec = 11;
                        break;

                    case "<":
                    case ">":
                    case "<=":
                    case ">=":
                        prec = 12;
                        break;

                    case "<<":
                    case ">>":
                    case ">>>":
                        prec = 13;
                        break;

                    case "+":
                    case "-":
                        prec = 14;
                        break;

                    case "*":
                    case "/":
                    case "%":
                        prec = 15;
                        break;

                    default:
                        prec = 0;
                        break;
                }
            }
            else if (token.Type == TokenType.Keyword)
            {
                prec = ("instanceof".Equals(op) || (_context.AllowIn && "in".Equals(op))) ? 12 : 0;
            }

            return prec;
        }

        private Expression ParseBinaryExpression()
        {
            var startToken = _lookahead;

            var expr = InheritCoverGrammar(parseExponentiationExpression);

            var allowAndOr = true;
            var allowNullishCoalescing = true;
            void UpdateNullishCoalescingRestrictions(Token t) {
                var value = t.Value;
                if ("&&".Equals(value) || "||".Equals(value))
                {
                    allowNullishCoalescing = false;
                }
                if ("??".Equals(value))
                {
                    allowAndOr = false;
                }
            }

            var token = _lookahead;
            var prec = BinaryPrecedence(token);
            if (prec > 0)
            {
                UpdateNullishCoalescingRestrictions(token);
                NextToken();

                _context.IsAssignmentTarget = false;
                _context.IsBindingElement = false;

                var markers = new Stack<Token>(new[] { startToken, _lookahead });
                var left = expr;
                var right = IsolateCoverGrammar(parseExponentiationExpression);

                var stack = new ArrayList<object> { left, token.Value!, right };
                var precedences = new Stack<int>();
                precedences.Push(prec);
                while (true)
                {
                    prec = BinaryPrecedence(_lookahead);
                    if (prec <= 0)
                    {
                        break;
                    }
                    if ((!allowAndOr && ("&&".Equals(_lookahead.Value) || "||".Equals(_lookahead.Value))) ||
                        (!allowNullishCoalescing && "??".Equals(_lookahead.Value)))
                    {
                        ThrowUnexpectedToken(_lookahead);
                    }
                    UpdateNullishCoalescingRestrictions(_lookahead);

                    // Reduce: make a binary expression from the three topmost entries.
                    while (stack.Count > 2 && prec <= precedences.Peek())
                    {
                        right = (Expression) stack.Pop();
                        var op = (string) stack.Pop();
                        precedences.Pop();
                        left = (Expression) stack.Pop();
                        markers.Pop();
                        var marker = markers.Peek();
                        var node = StartNode(marker, marker.LineStart);
                        stack.Push(Finalize(node, new BinaryExpression(op, left, right)));
                    }

                    // Shift.
                    stack.Push(NextToken().Value!);
                    precedences.Push(prec);
                    markers.Push(_lookahead);
                    stack.Push(IsolateCoverGrammar(parseExponentiationExpression));
                }

                // Final reduce to clean-up the stack.
                var i = stack.Count - 1;
                expr = (Expression) stack[i];

                var lastMarker = markers.Pop();
                while (i > 1)
                {
                    var marker = markers.Pop();
                    var lastLineStart = lastMarker?.LineStart ?? 0;
                    var node = StartNode(marker, lastLineStart);
                    var op = (string) stack[i - 1];
                    expr = Finalize(node, new BinaryExpression(op, (Expression) stack[i - 2], expr));
                    i -= 2;
                    lastMarker = marker;
                }
            }

            return expr;
        }


        // https://tc39.github.io/ecma262/#sec-conditional-operator

        private Expression ParseConditionalExpression()
        {
            var startToken = _lookahead;

            var expr = InheritCoverGrammar(parseBinaryExpression);
            if (Match("?"))
            {
                NextToken();

                var previousAllowIn = _context.AllowIn;
                _context.AllowIn = true;
                var consequent = IsolateCoverGrammar(parseAssignmentExpression);
                _context.AllowIn = previousAllowIn;

                Expect(":");
                var alternate = IsolateCoverGrammar(parseAssignmentExpression);

                expr = Finalize(StartNode(startToken), new ConditionalExpression(expr, consequent, alternate));
                _context.IsAssignmentTarget = false;
                _context.IsBindingElement = false;
            }

            return expr;
        }

        // https://tc39.github.io/ecma262/#sec-assignment-operators

        private void CheckPatternParam(ParsedParameters options, Node param)
        {
            switch (param.Type)
            {
                case Nodes.Identifier:
                    ValidateParam(options, param, param.As<Identifier>().Name);
                    break;
                case Nodes.RestElement:
                    CheckPatternParam(options, param.As<RestElement>().Argument);
                    break;
                case Nodes.AssignmentPattern:
                    CheckPatternParam(options, param.As<AssignmentPattern>().Left);
                    break;
                case Nodes.ArrayPattern:
                    foreach (var element in param.As<ArrayPattern>().Elements)
                    {
                        if (element != null)
                        {
                            CheckPatternParam(options, element);
                        }
                    }
                    break;
                case Nodes.ObjectPattern:
                    foreach (var property in param.As<ObjectPattern>().Properties)
                    {
                        CheckPatternParam(options, property is Property p ? p.Value : property);
                    }
                    break;
                default:
                    break;
            }

            options.Simple = options.Simple && (param is Identifier);
        }

        private ParsedParameters? ReinterpretAsCoverFormalsList(Expression expr)
        {
            ArrayList<Expression> parameters;
            var asyncArrow = false;

            switch (expr.Type)
            {
                case Nodes.Identifier:
                    parameters = new ArrayList<Expression>(1) { expr };
                    break;
                case Nodes.ArrowParameterPlaceHolder:
                    // TODO clean-up
                    var arrowParameterPlaceHolder = expr.As<ArrowParameterPlaceHolder>();
                    parameters = new ArrayList<Expression>(arrowParameterPlaceHolder.Params.Count);
                    parameters.AddRange(arrowParameterPlaceHolder.Params);
                    asyncArrow = arrowParameterPlaceHolder.Async;
                    break;
                default:
                    return null;
            }

            var options = new ParsedParameters
            {
                Simple = true
            };

            for (var i = 0; i < parameters.Count; ++i)
            {
                var param = parameters[i];
                if (param.Type == Nodes.AssignmentPattern)
                {
                    var assignment = param.As<AssignmentPattern>();
                    if (assignment.Right.Type == Nodes.YieldExpression)
                    {
                        var yieldExpression = assignment.Right.As<YieldExpression>();
                        if (yieldExpression.Argument != null)
                        {
                            ThrowUnexpectedToken(_lookahead);
                        }

                        assignment.Right = new Identifier("yield")
                        {
                            Location = assignment.Right.Location,
                            Range = assignment.Right.Range
                        };
                    }
                }
                else if (asyncArrow && param.Type == Nodes.Identifier && param.As<Identifier>().Name == "await")
                {
                    ThrowUnexpectedToken(_lookahead);
                }
                CheckPatternParam(options, param);
                parameters[i] = param;
            }

            if (_context.Strict || !_context.AllowYield)
            {
                for (var i = 0; i < parameters.Count; ++i)
                {
                    var param = parameters[i];
                    if (param.Type == Nodes.YieldExpression)
                    {
                        ThrowUnexpectedToken(_lookahead);
                    }
                }
            }

            if (options.HasDuplicateParameterNames)
            {
                var token = _context.Strict ? options.Stricted : options.FirstRestricted;
                ThrowUnexpectedToken(token, Messages.DuplicateParameter);
            }

            return new ParsedParameters
            {
                Simple = options.Simple,
                Parameters = parameters,
                Stricted = options.Stricted,
                FirstRestricted = options.FirstRestricted,
                Message = options.Message
            };
        }

        private const int MaxAssignmentDepth = 100;
        private int _assignmentDepth = 0;

        private Expression ParseAssignmentExpression()
        {
            Expression expr;

            if (_assignmentDepth++ > MaxAssignmentDepth)
            {
                ThrowUnexpectedToken(_lookahead, "Maximum statements depth reached");
            }

            if (!_context.AllowYield && MatchKeyword("yield"))
            {
                expr = ParseYieldExpression();
            }
            else
            {
                var startToken = _lookahead;
                var token = startToken;
                expr = ParseConditionalExpression();

                if (token.Type == TokenType.Identifier && (token.LineNumber == _lookahead.LineNumber) && (string?) token.Value == "async")
                {
                    if (_lookahead.Type == TokenType.Identifier || MatchKeyword("yield"))
                    {
                        var arg = ParsePrimaryExpression();
                        ReinterpretExpressionAsPattern(arg);
                        var args = new[] { arg };
                        expr = new ArrowParameterPlaceHolder(new NodeList<Expression>(args, 1), true);
                    }
                }

                if (expr.Type == Nodes.ArrowParameterPlaceHolder || Match("=>"))
                {

                    // https://tc39.github.io/ecma262/#sec-arrow-function-definitions
                    _context.IsAssignmentTarget = false;
                    _context.IsBindingElement = false;

                    var isAsync = expr is ArrowParameterPlaceHolder arrow && arrow.Async;
                    var list = ReinterpretAsCoverFormalsList(expr);

                    if (list != null)
                    {
                        if (_hasLineTerminator)
                        {
                            TolerateUnexpectedToken(_lookahead);
                        }
                        _context.FirstCoverInitializedNameError = null;

                        var previousStrict = _context.Strict;
                        var previousAllowStrictDirective = _context.AllowStrictDirective;
                        _context.AllowStrictDirective = list.Simple;

                        var previousAllowYield = _context.AllowYield;
                        var previousIsAsync = _context.IsAsync;
                        _context.AllowYield = true;
                        _context.IsAsync = isAsync;

                        var node = StartNode(startToken);
                        Expect("=>");

                        Node body;
                        if (Match("{"))
                        {
                            var previousAllowIn = _context.AllowIn;
                            _context.AllowIn = true;
                            body = ParseFunctionSourceElements();
                            _context.AllowIn = previousAllowIn;
                        }
                        else
                        {
                            body = IsolateCoverGrammar(parseAssignmentExpression);
                        }

                        var expression = body.Type != Nodes.BlockStatement;

                        if (_context.Strict && list.FirstRestricted != null)
                        {
                            ThrowUnexpectedToken(list.FirstRestricted, list.Message);
                        }
                        if (_context.Strict && list.Stricted != null)
                        {
                            TolerateUnexpectedToken(list.Stricted, list.Message);
                        }

                        expr = Finalize(node, new ArrowFunctionExpression(NodeList.From(ref list.Parameters), body, expression, _context.Strict, isAsync));

                        _context.Strict = previousStrict;
                        _context.AllowStrictDirective = previousAllowStrictDirective;
                        _context.AllowYield = previousAllowYield;
                        _context.IsAsync = previousIsAsync;
                    }
                }
                else
                {
                    if (MatchAssign())
                    {
                        if (!_context.IsAssignmentTarget)
                        {
                            TolerateError(Messages.InvalidLHSInAssignment);
                        }

                        if (_context.Strict && expr.Type == Nodes.Identifier)
                        {
                            var id = expr.As<Identifier>();
                            if (Scanner.IsRestrictedWord(id.Name))
                            {
                                TolerateUnexpectedToken(token, Messages.StrictLHSAssignment);
                            }
                            if (Scanner.IsStrictModeReservedWord(id.Name))
                            {
                                TolerateUnexpectedToken(token, Messages.StrictReservedWord);
                            }
                        }

                        if (!Match("="))
                        {
                            _context.IsAssignmentTarget = false;
                            _context.IsBindingElement = false;
                        }
                        else
                        {
                            expr = ReinterpretExpressionAsPattern(expr);
                        }

                        token = NextToken();
                        var right = IsolateCoverGrammar(parseAssignmentExpression);
                        expr = Finalize(StartNode(startToken), new AssignmentExpression((string) token.Value!, expr, right));
                        _context.FirstCoverInitializedNameError = null;
                    }
                }
            }

            _assignmentDepth--;

            return expr;
        }

        // https://tc39.github.io/ecma262/#sec-comma-operator

        /// <summary>
        /// Parses the code as a JavaScript expression.
        /// </summary>
        public Expression ParseExpression()
        {
            var startToken = _lookahead;
            var expr = IsolateCoverGrammar(parseAssignmentExpression);

            if (Match(","))
            {
                var expressions = new ArrayList<Expression>();
                expressions.Push(expr);
                while (_lookahead.Type != TokenType.EOF)
                {
                    if (!Match(","))
                    {
                        break;
                    }
                    NextToken();
                    expressions.Push(IsolateCoverGrammar(parseAssignmentExpression));
                }

                expr = Finalize(StartNode(startToken), new SequenceExpression(NodeList.From(ref expressions)));
            }

            return expr;
        }

        // https://tc39.github.io/ecma262/#sec-block

        private Statement ParseStatementListItem()
        {
            Statement statement;

            _context.IsAssignmentTarget = true;
            _context.IsBindingElement = true;

            if (_lookahead.Type == TokenType.Keyword)
            {
                switch ((string?)_lookahead.Value)
                {
                    case "export":
                        if (!_context.IsModule)
                        {
                            TolerateUnexpectedToken(_lookahead, Messages.IllegalExportDeclaration);
                        }
                        statement = ParseExportDeclaration();
                        break;

                    case "import":
                        if (MatchImportCall())
                        {
                            statement = ParseExpressionStatement();
                        }
                        else if (MatchImportMeta())
                        {
                            statement = ParseStatement();
                        }
                        else
                        {
                            if (!_context.IsModule)
                            {
                                TolerateUnexpectedToken(_lookahead, Messages.IllegalImportDeclaration);
                            }

                            statement = ParseImportDeclaration();
                        }
                        break;
                    case "const":
                        var inFor = false;
                        statement = ParseLexicalDeclaration(ref inFor);
                        break;
                    case "function":
                        statement = ParseFunctionDeclaration();
                        break;
                    case "class":
                        statement = ParseClassDeclaration();
                        break;
                    case "let":
                        inFor = false;
                        statement = IsLexicalDeclaration() ? ParseLexicalDeclaration(ref inFor) : ParseStatement();
                        break;
                    default:
                        statement = ParseStatement();
                        break;
                }
            }
            else
            {
                statement = ParseStatement();
            }

            return statement;
        }

        private BlockStatement ParseBlock()
        {
            var node = CreateNode();

            Expect("{");
            var block = new ArrayList<Statement>();
            while (true)
            {
                if (Match("}"))
                {
                    break;
                }
                block.Add(ParseStatementListItem());
            }
            Expect("}");

            return Finalize(node, new BlockStatement(NodeList.From(ref block)));
        }

        // https://tc39.github.io/ecma262/#sec-let-and-const-declarations

        private VariableDeclarator ParseLexicalBinding(VariableDeclarationKind kind, bool inFor)
        {
            var node = CreateNode();
            var parameters = new ArrayList<Token>();
            var id = ParsePattern(ref parameters, kind);

            if (_context.Strict && id.Type == Nodes.Identifier)
            {
                if (Scanner.IsRestrictedWord((id.As<Identifier>().Name)))
                {
                    TolerateError(Messages.StrictVarName);
                }
            }

            Expression? init = null;
            if (kind == VariableDeclarationKind.Const)
            {
                if (!MatchKeyword("in") && !MatchContextualKeyword("of"))
                {
                    if (Match("="))
                    {
                        NextToken();
                        init = IsolateCoverGrammar(parseAssignmentExpression);
                    }
                    else
                    {
                        return ThrowError<VariableDeclarator>(Messages.DeclarationMissingInitializer, "const");
                    }
                }
            }
            else if ((!inFor && id.Type != Nodes.Identifier) || Match("="))
            {
                Expect("=");
                init = IsolateCoverGrammar(parseAssignmentExpression);
            }

            return Finalize(node, new VariableDeclarator(id, init));
        }

        private NodeList<VariableDeclarator> ParseBindingList(VariableDeclarationKind kind, bool inFor)
        {
            var list = new ArrayList<VariableDeclarator> { ParseLexicalBinding(kind, inFor) };

            while (Match(","))
            {
                NextToken();
                list.Add(ParseLexicalBinding(kind, inFor));
            }

            return NodeList.From(ref list);
        }

        private bool IsLexicalDeclaration()
        {
            var state = _scanner.SaveState();
            _scanner.ScanComments();
            var next = _scanner.Lex();
            _scanner.RestoreState(state);

            return (next.Type == TokenType.Identifier) ||
                (next.Type == TokenType.Punctuator && (string?) next.Value == "[") ||
                (next.Type == TokenType.Punctuator && (string?) next.Value == "{") ||
                (next.Type == TokenType.Keyword && (string?) next.Value == "let") ||
                (next.Type == TokenType.Keyword && (string?) next.Value == "yield");
        }

        private VariableDeclaration ParseLexicalDeclaration(ref bool inFor)
        {
            var node = CreateNode();
            var kindString = (string?) NextToken().Value;
            var kind = ParseVariableDeclarationKind(kindString);
            //assert(kind == "let" || kind == "const", 'Lexical declaration must be either var or const');

            var declarations = ParseBindingList(kind, inFor);
            ConsumeSemicolon();

            return Finalize(node, new VariableDeclaration(declarations, kind));
        }

        [MethodImpl(MethodImplOptions.AggressiveInlining)]
        private VariableDeclarationKind ParseVariableDeclarationKind(string? kindString)
        {
            return kindString switch
            {
                "const" => VariableDeclarationKind.Const,
                "let" => VariableDeclarationKind.Let,
                "var" => VariableDeclarationKind.Var,
                _ => ThrowError<VariableDeclarationKind>("Unknown declaration kind '{0}'", kindString)
            };
        }

        // https://tc39.github.io/ecma262/#sec-destructuring-binding-patterns

        private RestElement ParseBindingRestElement(ref ArrayList<Token> parameters, VariableDeclarationKind? kind)
        {
            var node = CreateNode();

            Expect("...");
            var arg = ParsePattern(ref parameters, kind);

            return Finalize(node, new RestElement(arg));
        }

        private ArrayPattern ParseArrayPattern(ref ArrayList<Token> parameters, VariableDeclarationKind? kind)
        {
            var node = CreateNode();

            Expect("[");
            var elements = new ArrayList<Expression?>();
            while (!Match("]"))
            {
                if (Match(","))
                {
                    NextToken();
                    elements.Push(null);
                }
                else
                {
                    if (Match("..."))
                    {
                        elements.Push(ParseBindingRestElement(ref parameters, kind));
                        break;
                    }
                    else
                    {
                        elements.Push(ParsePatternWithDefault(ref parameters, kind));
                    }
                    if (!Match("]"))
                    {
                        Expect(",");
                    }
                }

            }
            Expect("]");

#nullable disable
            return Finalize(node, new ArrayPattern(NodeList.From(ref elements)));
#nullable enable
        }

        private Property ParsePropertyPattern(ref ArrayList<Token> parameters, VariableDeclarationKind? kind)
        {
            var node = CreateNode();

            var computed = false;
            var shorthand = false;
            var method = false;

            Expression key;
            Expression value;

            if (_lookahead.Type == TokenType.Identifier)
            {
                var keyToken = _lookahead;
                key = ParseVariableIdentifier();
                var init = Finalize(node, new Identifier((string?) keyToken.Value));
                if (Match("="))
                {
                    parameters.Push(keyToken);
                    shorthand = true;
                    NextToken();
                    var expr = ParseAssignmentExpression();
                    value = Finalize(StartNode(keyToken), new AssignmentPattern(init, expr));
                }
                else if (!Match(":"))
                {
                    parameters.Push(keyToken);
                    shorthand = true;
                    value = init;
                }
                else
                {
                    Expect(":");
                    value = ParsePatternWithDefault(ref parameters, kind);
                }
            }
            else
            {
                computed = Match("[");
                key = ParseObjectPropertyKey();
                Expect(":");
                value = ParsePatternWithDefault(ref parameters, kind);
            }

            return Finalize(node, new Property(PropertyKind.Init, key, computed, value, method, shorthand));
        }

        private RestElement ParseRestProperty(ref ArrayList<Token> parameters, VariableDeclarationKind? kind)
        {
            var node = CreateNode();
            Expect("...");
            var arg = ParsePattern(ref parameters);
            if (Match("="))
            {
                ThrowError(Messages.DefaultRestProperty);
            }
            if (!Match("}"))
            {
                ThrowError(Messages.PropertyAfterRestProperty);
            }
            return Finalize(node, new RestElement(arg));
        }

        private ObjectPattern ParseObjectPattern(ref ArrayList<Token> parameters, VariableDeclarationKind? kind)
        {
            var node = CreateNode();
            var properties = new ArrayList<Node>();

            Expect("{");
            while (!Match("}"))
            {
                properties.Push(Match("...") ? ParseRestProperty(ref parameters, kind) : ParsePropertyPattern(ref parameters, kind));
                if (!Match("}"))
                {
                    Expect(",");
                }
            }
            Expect("}");

            return Finalize(node, new ObjectPattern(NodeList.From(ref properties)));
        }

        private Expression ParsePattern(ref ArrayList<Token> parameters, VariableDeclarationKind? kind = null)
        {
            Expression pattern;

            if (Match("["))
            {
                pattern = ParseArrayPattern(ref parameters, kind);
            }
            else if (Match("{"))
            {
                pattern = ParseObjectPattern(ref parameters, kind);
            }
            else
            {
                if (MatchKeyword("let") && (kind == VariableDeclarationKind.Const || kind == VariableDeclarationKind.Let))
                {
                    TolerateUnexpectedToken(_lookahead, Messages.LetInLexicalBinding);
                }
                parameters.Push(_lookahead);
                pattern = ParseVariableIdentifier(kind);
            }

            return pattern;
        }

        private Expression ParsePatternWithDefault(ref ArrayList<Token> parameters, VariableDeclarationKind? kind = null)
        {
            var startToken = _lookahead;

            var pattern = ParsePattern(ref parameters, kind);
            if (Match("="))
            {
                NextToken();
                var previousAllowYield = _context.AllowYield;
                _context.AllowYield = true;
                var right = IsolateCoverGrammar(parseAssignmentExpression);
                _context.AllowYield = previousAllowYield;
                pattern = Finalize(StartNode(startToken), new AssignmentPattern(pattern, right));
            }

            return pattern;
        }

        // https://tc39.github.io/ecma262/#sec-variable-statement

        private Identifier ParseVariableIdentifier(VariableDeclarationKind? kind = null)
        {
            var node = CreateNode();

            var token = NextToken();
            if (token.Type == TokenType.Keyword && (string?) token.Value == "yield")
            {
                if (_context.Strict)
                {
                    TolerateUnexpectedToken(token, Messages.StrictReservedWord);
                }
                if (!_context.AllowYield)
                {
                    ThrowUnexpectedToken(token);
                }
            }
            else if (token.Type != TokenType.Identifier)
            {
                if (_context.Strict && token.Type == TokenType.Keyword && Scanner.IsStrictModeReservedWord((string?) token.Value))
                {
                    TolerateUnexpectedToken(token, Messages.StrictReservedWord);
                }
                else
                {
                    var stringValue = token.Value as string;
                    if (_context.Strict || stringValue == null || stringValue != "let" || kind != VariableDeclarationKind.Var)
                    {
                        ThrowUnexpectedToken(token);
                    }
                }
            }
            else if ((_context.IsModule || _context.IsAsync) && token.Type == TokenType.Identifier && (string?) token.Value == "await")
            {
                TolerateUnexpectedToken(token);
            }

            return Finalize(node, new Identifier((string?) token.Value));
        }

        private VariableDeclarator ParseVariableDeclaration(ref bool inFor)
        {
            var node = CreateNode();

            var parameters = new ArrayList<Token>();
            var id = ParsePattern(ref parameters, VariableDeclarationKind.Var);

            if (_context.Strict && id.Type == Nodes.Identifier)
            {
                if (Scanner.IsRestrictedWord(id.As<Identifier>().Name))
                {
                    TolerateError(Messages.StrictVarName);
                }
            }

            Expression? init = null;
            if (Match("="))
            {
                NextToken();
                init = IsolateCoverGrammar(parseAssignmentExpression);
            }
            else if (id.Type != Nodes.Identifier && !inFor)
            {
                Expect("=");
            }

            return Finalize(node, new VariableDeclarator(id, init));
        }

        private NodeList<VariableDeclarator> ParseVariableDeclarationList(ref bool inFor)
        {
            var inFor2 = inFor;

            var list = new ArrayList<VariableDeclarator>();
            list.Push(ParseVariableDeclaration(ref inFor2));

            while (Match(","))
            {
                NextToken();
                list.Push(ParseVariableDeclaration(ref inFor2));
            }

            return NodeList.From(ref list);
        }

        private VariableDeclaration ParseVariableStatement()
        {
            var node = CreateNode();
            ExpectKeyword("var");
            var inFor = false;
            var declarations = ParseVariableDeclarationList(ref inFor);
            ConsumeSemicolon();

            return Finalize(node, new VariableDeclaration(declarations, VariableDeclarationKind.Var));
        }

        // https://tc39.github.io/ecma262/#sec-empty-statement

        private EmptyStatement ParseEmptyStatement()
        {
            var node = CreateNode();
            Expect(";");
            return Finalize(node, new EmptyStatement());
        }

        // https://tc39.github.io/ecma262/#sec-expression-statement

        private ExpressionStatement ParseExpressionStatement()
        {
            var node = CreateNode();
            var expr = ParseExpression();
            ConsumeSemicolon();
            return Finalize(node, new ExpressionStatement(expr));
        }

        // https://tc39.github.io/ecma262/#sec-if-statement

        private Statement ParseIfClause()
        {
            if (_context.Strict && MatchKeyword("function"))
            {
                TolerateError(Messages.StrictFunction);
            }
            return ParseStatement();
        }

        private IfStatement ParseIfStatement()
        {
            var node = CreateNode();
            Statement consequent;
            Statement? alternate = null;

            ExpectKeyword("if");
            Expect("(");
            var test = ParseExpression();

            if (!Match(")") && _config.Tolerant)
            {
                TolerateUnexpectedToken(NextToken());
                consequent = Finalize(CreateNode(), new EmptyStatement());
            }
            else
            {
                Expect(")");
                consequent = ParseIfClause();
                if (MatchKeyword("else"))
                {
                    NextToken();
                    alternate = ParseIfClause();
                }
            }

            return Finalize(node, new IfStatement(test, consequent, alternate));
        }

        // https://tc39.github.io/ecma262/#sec-do-while-statement

        private DoWhileStatement ParseDoWhileStatement()
        {
            var node = CreateNode();
            ExpectKeyword("do");

            if (MatchKeyword("class") || MatchKeyword("function"))
            {
                TolerateUnexpectedToken(_lookahead);
            }

            var previousInIteration = _context.InIteration;
            _context.InIteration = true;
            var body = ParseStatement();
            _context.InIteration = previousInIteration;

            ExpectKeyword("while");
            Expect("(");
            var test = ParseExpression();

            if (!Match(")") && _config.Tolerant)
            {
                TolerateUnexpectedToken(NextToken());
            }
            else
            {
                Expect(")");
                if (Match(";"))
                {
                    NextToken();
                }
            }

            return Finalize(node, new DoWhileStatement(body, test));
        }

        // https://tc39.github.io/ecma262/#sec-while-statement

        private WhileStatement ParseWhileStatement()
        {
            var node = CreateNode();
            Statement body;

            ExpectKeyword("while");
            Expect("(");
            var test = ParseExpression();

            if (!Match(")") && _config.Tolerant)
            {
                TolerateUnexpectedToken(NextToken());
                body = Finalize(CreateNode(), new EmptyStatement());
            }
            else
            {
                Expect(")");

                var previousInIteration = _context.InIteration;
                _context.InIteration = true;
                body = ParseStatement();
                _context.InIteration = previousInIteration;
            }

            return Finalize(node, new WhileStatement(test, body));
        }

        // https://tc39.github.io/ecma262/#sec-for-statement
        // https://tc39.github.io/ecma262/#sec-for-in-and-for-of-statements

        private Statement ParseForStatement()
        {
            StatementListItem? init = null;
            Expression? test = null;
            Expression? update = null;
            var forIn = true;
            Node? left = null;
            Expression? right = null;
            var @await = false;

            var node = CreateNode();
            ExpectKeyword("for");
            if (MatchContextualKeyword("await"))
            {
                if (!_context.IsAsync)
                {
                    TolerateUnexpectedToken(_lookahead);
                }
                @await = true;
                NextToken();
            }

            Expect("(");

            if (Match(";"))
            {
                if (@await)
                {
                    TolerateUnexpectedToken(_lookahead);
                }

                NextToken();
            }
            else
            {
                if (MatchKeyword("var"))
                {
                    var initNode = CreateNode();
                    NextToken();

                    var previousAllowIn = _context.AllowIn;
                    _context.AllowIn = false;
                    var inFor = true;
                    var declarations = ParseVariableDeclarationList(ref inFor);
                    _context.AllowIn = previousAllowIn;

                    if (declarations.Count == 1 && MatchKeyword("in"))
                    {
                        if (@await)
                        {
                            TolerateUnexpectedToken(_lookahead);
                        }

                        var decl = declarations[0];
                        if (decl.Init != null && (decl.Id.Type == Nodes.ArrayPattern || decl.Id.Type == Nodes.ObjectPattern || _context.Strict))
                        {
                            TolerateError(Messages.ForInOfLoopInitializer, "for-in");
                        }

                        left = Finalize(initNode, new VariableDeclaration(declarations, VariableDeclarationKind.Var));
                        NextToken();
                        right = ParseExpression();
                        init = null;
                    }
                    else if (declarations.Count == 1 && declarations[0]!.Init == null && MatchContextualKeyword("of"))
                    {
                        left = Finalize(initNode, new VariableDeclaration(declarations, VariableDeclarationKind.Var));
                        NextToken();
                        right = ParseAssignmentExpression();
                        init = null;
                        forIn = false;
                    }
                    else
                    {
                        if (@await)
                        {
                            TolerateUnexpectedToken(_lookahead);
                        }

                        init = Finalize(initNode, new VariableDeclaration(declarations, VariableDeclarationKind.Var));
                        Expect(";");
                    }
                }
                else if (MatchKeyword("const") || MatchKeyword("let"))
                {
                    var initNode = CreateNode();
                    var kindString = (string?) NextToken().Value;
                    var kind = ParseVariableDeclarationKind(kindString);
                    if (!_context.Strict && (string?) _lookahead.Value == "in")
                    {
                        if (@await)
                        {
                            TolerateUnexpectedToken(_lookahead);
                        }

                        left = Finalize(initNode, new Identifier(kindString));
                        NextToken();
                        right = ParseExpression();
                        init = null;
                    }
                    else
                    {
                        var previousAllowIn = _context.AllowIn;
                        _context.AllowIn = false;
                        var inFor = true;
                        var declarations = ParseBindingList(kind, inFor);
                        _context.AllowIn = previousAllowIn;

                        if (declarations.Count == 1 && declarations[0]!.Init == null && MatchKeyword("in"))
                        {
                            if (@await)
                            {
                                TolerateUnexpectedToken(_lookahead);
                            }

                            left = Finalize(initNode, new VariableDeclaration(declarations, kind));
                            NextToken();
                            right = ParseExpression();
                            init = null;
                        }
                        else if (declarations.Count == 1 && declarations[0]!.Init == null && MatchContextualKeyword("of"))
                        {
                            left = Finalize(initNode, new VariableDeclaration(declarations, kind));
                            NextToken();
                            right = ParseAssignmentExpression();
                            init = null;
                            forIn = false;
                        }
                        else
                        {
                            if (@await)
                            {
                                TolerateUnexpectedToken(_lookahead);
                            }

                            ConsumeSemicolon();
                            init = Finalize(initNode, new VariableDeclaration(declarations, kind));
                        }
                    }
                }
                else
                {
                    var initStartToken = _lookahead;
                    var previousIsBindingElement = _context.IsBindingElement;
                    var previousIsAssignmentTarget = _context.IsAssignmentTarget;
                    var previousFirstCoverInitializedNameError = _context.FirstCoverInitializedNameError;

                    var previousAllowIn = _context.AllowIn;
                    _context.AllowIn = false;
                    init = InheritCoverGrammar(parseAssignmentExpression);
                    _context.AllowIn = previousAllowIn;

                    if (MatchKeyword("in"))
                    {
                        if (@await)
                        {
                            TolerateUnexpectedToken(_lookahead);
                        }

                        if (!_context.IsAssignmentTarget || init.Type == Nodes.AssignmentExpression)
                        {
                            TolerateError(Messages.InvalidLHSInForIn);
                        }

                        NextToken();
                        init = ReinterpretExpressionAsPattern((Expression) init);
                        left = init;
                        right = ParseExpression();
                        init = null;
                    }
                    else if (MatchContextualKeyword("of"))
                    {
                        if (!_context.IsAssignmentTarget || init.Type == Nodes.AssignmentExpression)
                        {
                            TolerateError(Messages.InvalidLHSInForLoop);
                        }

                        NextToken();
                        init = ReinterpretExpressionAsPattern((Expression) init);
                        left = init;
                        right = ParseAssignmentExpression();
                        init = null;
                        forIn = false;
                    }
                    else
                    {
                        if (@await)
                        {
                            TolerateUnexpectedToken(_lookahead);
                        }

                        // The `init` node was not parsed isolated, but we would have wanted it to.
                        _context.IsBindingElement = previousIsBindingElement;
                        _context.IsAssignmentTarget = previousIsAssignmentTarget;
                        _context.FirstCoverInitializedNameError = previousFirstCoverInitializedNameError;

                        if (Match(","))
                        {
                            var initSeq = new ArrayList<Expression>(1) {(Expression) init};
                            while (Match(","))
                            {
                                NextToken();
                                initSeq.Push(IsolateCoverGrammar(parseAssignmentExpression));
                            }
                            init = Finalize(StartNode(initStartToken), new SequenceExpression(NodeList.From(ref initSeq)));
                        }
                        Expect(";");
                    }
                }
            }

            if (left == null)
            {
                if (!Match(";"))
                {
                    test = IsolateCoverGrammar(parseExpression);
                }
                Expect(";");
                if (!Match(")"))
                {
                    update = IsolateCoverGrammar(parseExpression);
                }
            }

            Statement body;
            if (!Match(")") && _config.Tolerant)
            {
                TolerateUnexpectedToken(NextToken());
                body = Finalize(CreateNode(), new EmptyStatement());
            }
            else
            {
                Expect(")");

                TolerateInvalidLoopStatement();

                var previousInIteration = _context.InIteration;
                _context.InIteration = true;
                body = IsolateCoverGrammar(parseStatement);
                _context.InIteration = previousInIteration;
            }

            return left == null
                ? Finalize(node, new ForStatement(init, test, update, body))
                : forIn
<<<<<<< HEAD
                    ? (Statement) Finalize(node, new ForInStatement(left, right!, body))
                    : Finalize(node, new ForOfStatement(left, right!, body, @await));
=======
                    ? Finalize(node, new ForInStatement(left, right!, body))
                    : Finalize(node, new ForOfStatement(left, right!, body, _await));
>>>>>>> 046a54a5
        }

        // https://tc39.github.io/ecma262/#sec-continue-statement

        private ContinueStatement ParseContinueStatement()
        {
            var node = CreateNode();
            ExpectKeyword("continue");

            Identifier? label = null;
            if (_lookahead.Type == TokenType.Identifier && !_hasLineTerminator)
            {
                label = ParseVariableIdentifier();

                var key = label.Name;
                if (!_context.LabelSet.Contains(key))
                {
                    return ThrowError<ContinueStatement>(Messages.UnknownLabel, label.Name);
                }
            }

            ConsumeSemicolon();
            if (label == null && !_context.InIteration)
            {
                return ThrowError<ContinueStatement>(Messages.IllegalContinue);
            }

            return Finalize(node, new ContinueStatement(label));
        }

        // https://tc39.github.io/ecma262/#sec-break-statement

        private BreakStatement ParseBreakStatement()
        {
            var node = CreateNode();
            ExpectKeyword("break");

            Identifier? label = null;
            if (_lookahead.Type == TokenType.Identifier && !_hasLineTerminator)
            {
                label = ParseVariableIdentifier();

                var key = label.Name;
                if (!_context.LabelSet.Contains(key))
                {
                    return ThrowError<BreakStatement>(Messages.UnknownLabel, label.Name);
                }
            }

            ConsumeSemicolon();
            if (label == null && !_context.InIteration && !_context.InSwitch)
            {
                return ThrowError<BreakStatement>(Messages.IllegalBreak);
            }

            return Finalize(node, new BreakStatement(label));
        }

        // https://tc39.github.io/ecma262/#sec-return-statement

        private ReturnStatement ParseReturnStatement()
        {
            if (!_context.InFunctionBody)
            {
                TolerateError(Messages.IllegalReturn);
            }

            var node = CreateNode();
            ExpectKeyword("return");

            var hasArgument = (!Match(";") && !Match("}") &&
                               !_hasLineTerminator && _lookahead.Type != TokenType.EOF) ||
                              _lookahead.Type == TokenType.StringLiteral ||
                              _lookahead.Type == TokenType.Template;

            var argument = hasArgument ? ParseExpression() : null;
            ConsumeSemicolon();

            return Finalize(node, new ReturnStatement(argument));
        }

        // https://tc39.github.io/ecma262/#sec-with-statement

        private WithStatement ParseWithStatement()
        {
            if (_context.Strict)
            {
                TolerateError(Messages.StrictModeWith);
            }

            var node = CreateNode();
            Statement body;

            ExpectKeyword("with");
            Expect("(");
            var obj = ParseExpression();

            if (!Match(")") && _config.Tolerant)
            {
                TolerateUnexpectedToken(NextToken());
                body = Finalize(CreateNode(), new EmptyStatement());
            }
            else
            {
            Expect(")");
                body = ParseStatement();
            }

            return Finalize(node, new WithStatement(obj, body));
        }

        // https://tc39.github.io/ecma262/#sec-switch-statement

        private SwitchCase ParseSwitchCase()
        {
            var node = CreateNode();

            Expression? test;
            if (MatchKeyword("default"))
            {
                NextToken();
                test = null;
            }
            else
            {
                ExpectKeyword("case");
                test = ParseExpression();
            }
            Expect(":");

            var consequent = new ArrayList<Statement>();
            while (true)
            {
                if (Match("}") || MatchKeyword("default") || MatchKeyword("case"))
                {
                    break;
                }
                consequent.Push(ParseStatementListItem());
            }

            return Finalize(node, new SwitchCase(test, NodeList.From(ref consequent)));
        }

        private SwitchStatement ParseSwitchStatement()
        {
            var node = CreateNode();
            ExpectKeyword("switch");

            Expect("(");
            var discriminant = ParseExpression();
            Expect(")");

            var previousInSwitch = _context.InSwitch;
            _context.InSwitch = true;

            var cases = new ArrayList<SwitchCase>();
            var defaultFound = false;
            Expect("{");
            while (true)
            {
                if (Match("}"))
                {
                    break;
                }
                var clause = ParseSwitchCase();
                if (clause.Test == null)
                {
                    if (defaultFound)
                    {
                        ThrowError(Messages.MultipleDefaultsInSwitch);
                    }
                    defaultFound = true;
                }
                cases.Push(clause);
            }
            Expect("}");

            _context.InSwitch = previousInSwitch;

            return Finalize(node, new SwitchStatement(discriminant, NodeList.From(ref cases)));
        }

        // ECMA-262 13.13 Labelled Statements

        private Statement ParseLabelledStatement()
        {
            var node = CreateNode();
            var expr = ParseExpression();

            Statement statement;
            if ((expr.Type == Nodes.Identifier) && Match(":"))
            {
                NextToken();

                var id = expr.As<Identifier>();
                var key = id.Name;
                if (_context.LabelSet.Contains(key))
                {
                    ThrowError(Messages.Redeclaration, "Label", id.Name);
                }

                _context.LabelSet.Add(key);
                Statement body;
                if (MatchKeyword("class"))
                {
                    TolerateUnexpectedToken(_lookahead);
                    body = ParseClassDeclaration();
                }
                else if (MatchKeyword("function"))
                {
                    var token = _lookahead;
                    var declaration = ParseFunctionDeclaration();
                    if (_context.Strict)
                    {
                        TolerateUnexpectedToken(token, Messages.StrictFunction);
                    }
                    else if (declaration.Generator)
                    {
                        TolerateUnexpectedToken(token, Messages.GeneratorInLegacyContext);
                    }
                    body = declaration;
                } else
                {
                    body = ParseStatement();
                }
                _context.LabelSet.Remove(key);

                statement = new LabeledStatement(id, body);
            }
            else
            {
                ConsumeSemicolon();
                statement = new ExpressionStatement(expr);
            }

            return Finalize(node, statement);
        }

        // https://tc39.github.io/ecma262/#sec-throw-statement

        private ThrowStatement ParseThrowStatement()
        {
            var node = CreateNode();
            ExpectKeyword("throw");

            if (_hasLineTerminator)
            {
                ThrowError(Messages.NewlineAfterThrow);
            }

            var argument = ParseExpression();
            ConsumeSemicolon();

            return Finalize(node, new ThrowStatement(argument));
        }

        // https://tc39.github.io/ecma262/#sec-try-statement

        private CatchClause ParseCatchClause()
        {
            var node = CreateNode();

            ExpectKeyword("catch");

            Expression? param = null;
            if (Match("("))
            {
                Expect("(");
                if (Match(")"))
                {
                    ThrowUnexpectedToken(_lookahead);
                }

                var parameters = new ArrayList<Token>();
                param = ParsePattern(ref parameters);
                var paramMap = new Dictionary<string?, bool>();
                for (var i = 0; i < parameters.Count; i++)
                {
                    var key = (string?) parameters[i].Value;
                    if (paramMap.ContainsKey(key))
                    {
                        TolerateError(Messages.DuplicateBinding, parameters[i].Value);
                    }
                    paramMap[key] = true;
                }

                if (_context.Strict && param.Type == Nodes.Identifier)
                {
                    if (Scanner.IsRestrictedWord(param.As<Identifier>().Name))
                    {
                        TolerateError(Messages.StrictCatchVariable);
                    }
                }

                Expect(")");
            }

            var body = ParseBlock();

            return Finalize(node, new CatchClause(param, body));
        }

        private BlockStatement ParseFinallyClause()
        {
            ExpectKeyword("finally");
            return ParseBlock();
        }

        private TryStatement ParseTryStatement()
        {
            var node = CreateNode();
            ExpectKeyword("try");

            var block = ParseBlock();
            var handler = MatchKeyword("catch") ? ParseCatchClause() : null;
            var finalizer = MatchKeyword("finally") ? ParseFinallyClause() : null;

            if (handler == null && finalizer == null)
            {
                return ThrowError<TryStatement>(Messages.NoCatchOrFinally);
            }

            return Finalize(node, new TryStatement(block, handler, finalizer));
        }

        // https://tc39.github.io/ecma262/#sec-debugger-statement

        private DebuggerStatement ParseDebuggerStatement()
        {
            var node = CreateNode();
            ExpectKeyword("debugger");
            ConsumeSemicolon();
            return Finalize(node, new DebuggerStatement());
        }

        // https://tc39.github.io/ecma262/#sec-ecmascript-language-statements-and-declarations

        private Statement ParseStatement()
        {
            Statement? statement = null;
            switch (_lookahead.Type)
            {
                case TokenType.BooleanLiteral:
                case TokenType.NullLiteral:
                case TokenType.NumericLiteral:
                case TokenType.StringLiteral:
                case TokenType.Template:
                case TokenType.RegularExpression:
                    statement = ParseExpressionStatement();
                    break;

                case TokenType.Punctuator:
                    var value = (string?) _lookahead.Value;
                    if (value == "{")
                    {
                        statement = ParseBlock();
                    }
                    else if (value == "(")
                    {
                        statement = ParseExpressionStatement();
                    }
                    else if (value == ";")
                    {
                        statement = ParseEmptyStatement();
                    }
                    else
                    {
                        statement = ParseExpressionStatement();
                    }
                    break;

                case TokenType.Identifier:
                    statement = MatchAsyncFunction() ? ParseFunctionDeclaration() : ParseLabelledStatement();
                    break;

                case TokenType.Keyword:
                    switch ((string?) _lookahead.Value)
                    {
                        case "break":
                            statement = ParseBreakStatement();
                            break;
                        case "continue":
                            statement = ParseContinueStatement();
                            break;
                        case "debugger":
                            statement = ParseDebuggerStatement();
                            break;
                        case "do":
                            statement = ParseDoWhileStatement();
                            break;
                        case "for":
                            statement = ParseForStatement();
                            break;
                        case "function":
                            statement = ParseFunctionDeclaration();
                            break;
                        case "if":
                            statement = ParseIfStatement();
                            break;
                        case "return":
                            statement = ParseReturnStatement();
                            break;
                        case "switch":
                            statement = ParseSwitchStatement();
                            break;
                        case "throw":
                            statement = ParseThrowStatement();
                            break;
                        case "try":
                            statement = ParseTryStatement();
                            break;
                        case "var":
                            statement = ParseVariableStatement();
                            break;
                        case "while":
                            statement = ParseWhileStatement();
                            break;
                        case "with":
                            statement = ParseWithStatement();
                            break;
                        default:
                            statement = ParseExpressionStatement();
                            break;
                    }
                    break;

                default:
                    return ThrowUnexpectedToken<Statement>(_lookahead);
            }

            return statement;
        }

        // https://tc39.github.io/ecma262/#sec-function-definitions

        private BlockStatement ParseFunctionSourceElements()
        {
            var node = CreateNode();

            Expect("{");
            var body = ParseDirectivePrologues();

            var previousLabelSetEmpty = _context.LabelSet.Count == 0;
            var previousLabelSet = _context.LabelSet;
            var previousInIteration = _context.InIteration;
            var previousInSwitch = _context.InSwitch;
            var previousInFunctionBody = _context.InFunctionBody;

            _context.LabelSet = previousLabelSetEmpty ? previousLabelSet : new HashSet<string?>();
            _context.InIteration = false;
            _context.InSwitch = false;
            _context.InFunctionBody = true;

            while (_lookahead.Type != TokenType.EOF)
            {
                if (Match("}"))
                {
                    break;
                }
                body.Push(ParseStatementListItem());
            }

            Expect("}");

            _context.LabelSet = previousLabelSet;
            if (previousLabelSetEmpty)
            {
                _context.LabelSet.Clear();
            }
            _context.InIteration = previousInIteration;
            _context.InSwitch = previousInSwitch;
            _context.InFunctionBody = previousInFunctionBody;

            return Finalize(node, new BlockStatement(NodeList.From(ref body)));
        }

        private void ValidateParam(ParsedParameters options, Node param, string? name)
        {
            var key = name;
            if (_context.Strict)
            {
                if (Scanner.IsRestrictedWord(name))
                {
                    options.Stricted = new Token(); // Marker token
                    options.Message = Messages.StrictParamName;
                }
                if (options.ParamSetContains(key))
                {
                    options.Stricted = new Token(); // Marker token
                    options.HasDuplicateParameterNames = true;
                }
            }
            else if (options.FirstRestricted == null)
            {
                if (Scanner.IsRestrictedWord(name))
                {
                    options.FirstRestricted = new Token(); // Marker token
                    options.Message = Messages.StrictParamName;
                }
                else if (Scanner.IsStrictModeReservedWord(name))
                {
                    options.FirstRestricted = new Token(); // Marker token
                    options.Message = Messages.StrictReservedWord;
                }
                else if (options.ParamSetContains(key))
                {
                    options.Stricted = new Token(); // Marker token
                    options.HasDuplicateParameterNames = true;
                }
            }

            options.ParamSetAdd(key);
        }

        private void ValidateParam2(ParsedParameters options, Token param, string? name)
        {
            var key = name;
            if (_context.Strict)
            {
                if (Scanner.IsRestrictedWord(name))
                {
                    options.Stricted = param;
                    options.Message = Messages.StrictParamName;
                }
                if (options.ParamSetContains(key))
                {
                    options.Stricted = param;
                    options.HasDuplicateParameterNames = true;
                }
            }
            else if (options.FirstRestricted == null)
            {
                if (Scanner.IsRestrictedWord(name))
                {
                    options.FirstRestricted = param;
                    options.Message = Messages.StrictParamName;
                }
                else if (Scanner.IsStrictModeReservedWord(name))
                {
                    options.FirstRestricted = param;
                    options.Message = Messages.StrictReservedWord;
                }
                else if (options.ParamSetContains(key))
                {
                    options.Stricted = param;
                    options.HasDuplicateParameterNames = true;
                }
            }

            options.ParamSetAdd(key);
        }

        private RestElement ParseRestElement(ref ArrayList<Token> parameters)
        {
            var node = CreateNode();


            Expect("...");
            var arg = ParsePattern(ref parameters);
            if (Match("="))
            {
                ThrowError(Messages.DefaultRestParameter);
            }
            if (!Match(")"))
            {
                ThrowError(Messages.ParameterAfterRestParameter);
            }

            return Finalize(node, new RestElement(arg));
        }

        private void ParseFormalParameter(ParsedParameters options)
        {
            var parameters = new ArrayList<Token>();

            Expression param = Match("...")
                ? ParseRestElement(ref parameters)
                : ParsePatternWithDefault(ref parameters);

            for (var i = 0; i < parameters.Count; i++)
            {
                ValidateParam2(options, parameters[i], (string?) parameters[i].Value);
            }

            options.Simple = options.Simple && (param is Identifier);
            options.Parameters.Push(param);
        }

        private ParsedParameters ParseFormalParameters(Token? firstRestricted = null)
        {
            var options = new ParsedParameters
            {
                Simple = true,
                FirstRestricted = firstRestricted
            };

            Expect("(");
            if (!Match(")"))
            {
                options.Parameters = new ArrayList<Expression>();
                while (_lookahead.Type != TokenType.EOF)
                {
                    ParseFormalParameter(options);
                    if (Match(")"))
                    {
                        break;
                    }
                    Expect(",");
                    if (Match(")"))
                    {
                        break;
                    }
                }
            }
            Expect(")");

            if (options.HasDuplicateParameterNames && (_context.Strict || !options.Simple)) {
                ThrowError(Messages.DuplicateParameter);
            }

            return new ParsedParameters
            {
                Simple = options.Simple,
                Parameters = options.Parameters,
                Stricted = options.Stricted,
                FirstRestricted = options.FirstRestricted,
                Message = options.Message
            };
        }

        private bool MatchAsyncFunction()
        {
            var match = MatchContextualKeyword("async");
            if (match)
            {
                var state = _scanner.SaveState();
                _scanner.ScanComments();
                var next = _scanner.Lex();
                _scanner.RestoreState(state);

                match = (state.LineNumber == next.LineNumber) && (next.Type == TokenType.Keyword) && ((string?) next.Value == "function");
            }

            return match;
        }

        private FunctionDeclaration ParseFunctionDeclaration(bool identifierIsOptional = false)
        {
            var node = CreateNode();
            var isAsync = MatchContextualKeyword("async");
            if (isAsync)
            {
                if (_context.InIteration)
                {
                    TolerateError(Messages.AsyncFunctionInSingleStatementContext);
                }

                NextToken();
            }

            ExpectKeyword("function");

            var isGenerator = Match("*");
            if (isGenerator)
            {
                NextToken();
            }

            string? message = null;
            Identifier? id = null;
            Token? firstRestricted = null;

            if (!identifierIsOptional || !Match("("))
            {
                var token = _lookahead;
                id = ParseVariableIdentifier();
                if (_context.Strict)
                {
                    if (Scanner.IsRestrictedWord((string?) token.Value))
                    {
                        TolerateUnexpectedToken(token, Messages.StrictFunctionName);
                    }
                }
                else
                {
                    if (Scanner.IsRestrictedWord((string?) token.Value))
                    {
                        firstRestricted = token;
                        message = Messages.StrictFunctionName;
                    }
                    else if (Scanner.IsStrictModeReservedWord((string?) token.Value))
                    {
                        firstRestricted = token;
                        message = Messages.StrictReservedWord;
                    }
                }
            }

            var previousIsAsync = _context.IsAsync;
            var previousAllowYield = _context.AllowYield;
            _context.IsAsync = isAsync;
            _context.AllowYield = !isGenerator;

            var formalParameters = ParseFormalParameters(firstRestricted);
            var parameters = NodeList.From(ref formalParameters.Parameters);
            var stricted = formalParameters.Stricted;
            firstRestricted = formalParameters.FirstRestricted;
            if (formalParameters.Message != null)
            {
                message = formalParameters.Message;
            }

            var previousStrict = _context.Strict;
            var previousAllowStrictDirective = _context.AllowStrictDirective;
            _context.AllowStrictDirective = formalParameters.Simple;
            var body = ParseFunctionSourceElements();
            if (_context.Strict && firstRestricted != null)
            {
                ThrowUnexpectedToken(firstRestricted, message);
            }
            if (_context.Strict && stricted != null)
            {
                TolerateUnexpectedToken(stricted, message);
            }

            var hasStrictDirective = _context.Strict;
            _context.AllowStrictDirective = previousAllowStrictDirective;
            _context.Strict = previousStrict;
            _context.IsAsync = previousIsAsync;
            _context.AllowYield = previousAllowYield;

            var functionDeclaration = Finalize(node, new FunctionDeclaration(id, parameters, body, isGenerator, hasStrictDirective, isAsync));
            return functionDeclaration;
        }

        private FunctionExpression ParseFunctionExpression()
        {
            var node = CreateNode();

            var isAsync = MatchContextualKeyword("async");
            if (isAsync)
            {
                NextToken();
            }

            ExpectKeyword("function");

            var isGenerator = Match("*");
            if (isGenerator)
            {
                NextToken();
            }

            string? message = null;
            Expression? id = null;
            Token? firstRestricted = null;

            var previousIsAsync = _context.IsAsync;
            var previousAllowYield = _context.AllowYield;
            _context.IsAsync = isAsync;
            _context.AllowYield = !isGenerator;

            if (!Match("("))
            {
                var token = _lookahead;
                id = (!_context.Strict && !isGenerator && MatchKeyword("yield"))
                    ? ParseIdentifierName()
                    : ParseVariableIdentifier();

                if (_context.Strict)
                {
                    if (Scanner.IsRestrictedWord((string?) token.Value))
                    {
                        TolerateUnexpectedToken(token, Messages.StrictFunctionName);
                    }
                }
                else
                {
                    if (Scanner.IsRestrictedWord((string?) token.Value))
                    {
                        firstRestricted = token;
                        message = Messages.StrictFunctionName;
                    }
                    else if (Scanner.IsStrictModeReservedWord((string?) token.Value))
                    {
                        firstRestricted = token;
                        message = Messages.StrictReservedWord;
                    }
                }
            }

            var formalParameters = ParseFormalParameters(firstRestricted);
            var parameters = NodeList.From(ref formalParameters.Parameters);
            var stricted = formalParameters.Stricted;
            firstRestricted = formalParameters.FirstRestricted;
            if (formalParameters.Message != null)
            {
                message = formalParameters.Message;
            }

            var previousStrict = _context.Strict;
            var previousAllowStrictDirective = _context.AllowStrictDirective;
            _context.AllowStrictDirective = formalParameters.Simple;
            var body = ParseFunctionSourceElements();
            if (_context.Strict && firstRestricted != null)
            {
                ThrowUnexpectedToken(firstRestricted, message);
            }
            if (_context.Strict && stricted != null)
            {
                TolerateUnexpectedToken(stricted, message);
            }

            var hasStrictDirective = _context.Strict;
            _context.Strict = previousStrict;
            _context.AllowStrictDirective = previousAllowStrictDirective;
            _context.IsAsync = previousIsAsync;
            _context.AllowYield = previousAllowYield;

            return Finalize(node, new FunctionExpression((Identifier?) id, parameters, body, isGenerator, hasStrictDirective, isAsync));
        }

        // https://tc39.github.io/ecma262/#sec-directive-prologues-and-the-use-strict-directive

        private ExpressionStatement ParseDirective()
        {
            var token = _lookahead;
            string? directive = null;

            var node = CreateNode();
            var expr = ParseExpression();
            if (expr.Type == Nodes.Literal)
            {
                directive = GetTokenRaw(token).Slice(1, -1);
            }
            ConsumeSemicolon();

            return Finalize(node, directive != null ? new Directive(expr, directive) : new ExpressionStatement(expr));
        }

        private ArrayList<Statement> ParseDirectivePrologues()
        {
            Token? firstRestricted = null;

            var body = new ArrayList<Statement>();
            while (true)
            {
                var token = _lookahead;
                if (token.Type != TokenType.StringLiteral)
                {
                    break;
                }

                var statement = ParseDirective();
                body.Push(statement);

                var directive = (statement as Directive)?.Directiv;

                if (directive == null)
                {
                    break;
                }

                if (directive == "use strict")
                {
                    _context.Strict = true;
                    if (firstRestricted != null)
                    {
                        TolerateUnexpectedToken(firstRestricted, Messages.StrictOctalLiteral);
                    }
                    if (!_context.AllowStrictDirective)
                    {
                        TolerateUnexpectedToken(token, Messages.IllegalLanguageModeDirective);
                    }
                }
                else
                {
                    if (firstRestricted == null && token.Octal)
                    {
                        firstRestricted = token;
                    }
                }
            }

            return body;
        }

        // https://tc39.github.io/ecma262/#sec-method-definitions

        private static bool QualifiedPropertyName(Token token)
        {
            return token.Type switch
            {
                TokenType.Identifier => true,
                TokenType.StringLiteral => true,
                TokenType.BooleanLiteral => true,
                TokenType.NullLiteral => true,
                TokenType.NumericLiteral => true,
                TokenType.Keyword => true,
                TokenType.Punctuator => Equals(token.Value, "["),
                _ => false
            };
        }

        private FunctionExpression ParseGetterMethod()
        {
            var node = CreateNode();

            const bool isGenerator = false;
            var previousAllowYield = _context.AllowYield;
            _context.AllowYield = !isGenerator;
            var formalParameters = ParseFormalParameters();
            if (formalParameters.Parameters.Count > 0)
            {
                TolerateError(Messages.BadGetterArity);
            }
            var method = ParsePropertyMethod(formalParameters, out var hasStrictDirective);
            _context.AllowYield = previousAllowYield;

            return Finalize(node, new FunctionExpression(null, NodeList.From(ref formalParameters.Parameters), method, generator: isGenerator, hasStrictDirective, async: false));
        }

        private FunctionExpression ParseSetterMethod()
        {
            var node = CreateNode();

            const bool isGenerator = false;
            var previousAllowYield = _context.AllowYield;
            _context.AllowYield = !isGenerator;

            var formalParameters = ParseFormalParameters();
            if (formalParameters.Parameters.Count != 1)
            {
                TolerateError(Messages.BadSetterArity);
            }
            else if (formalParameters.Parameters[0] is RestElement)
            {
                TolerateError(Messages.BadSetterRestParameter);
            }
            var method = ParsePropertyMethod(formalParameters, out var hasStrictDirective);
            _context.AllowYield = previousAllowYield;

            return Finalize(node, new FunctionExpression(null, NodeList.From(ref formalParameters.Parameters), method, generator: isGenerator, hasStrictDirective, async: false));
        }

        private FunctionExpression ParseGeneratorMethod()
        {
            var node = CreateNode();

            var previousAllowYield = _context.AllowYield;

            _context.AllowYield = true;
            var parameters = ParseFormalParameters();
            _context.AllowYield = false;
            var method = ParsePropertyMethod(parameters, out var hasStrictDirective);
            _context.AllowYield = previousAllowYield;

            return Finalize(node, new FunctionExpression(null, NodeList.From(ref parameters.Parameters), method, generator: true, hasStrictDirective, async: false));
        }

        // https://tc39.github.io/ecma262/#sec-generator-function-definitions

        private static readonly HashSet<string> PunctuatorExpressionStart = new HashSet<string>
        {
            "[", "(", "{", "+", "-", "!", "~", "++",
            "--", "/", "/="
        };

        private static readonly HashSet<string> KeywordExpressionStart = new HashSet<string>
        {
            "class", "delete", "function", "let", "new",
            "super", "this", "typeof", "void", "yield"
        };

        private bool IsStartOfExpression()
        {
            var start = true;

            if (!(_lookahead.Value is string value))
            {
                return start;
            }

            switch (_lookahead.Type)
            {
                case TokenType.Punctuator:
                    start = PunctuatorExpressionStart.Contains(value);
                    break;

                case TokenType.Keyword:
                    start = KeywordExpressionStart.Contains(value);
                    break;

                default:
                    break;
            }

            return start;
        }

        private YieldExpression ParseYieldExpression()
        {
            var node = CreateNode();
            ExpectKeyword("yield");

            Expression? argument = null;
            var delegat = false;
            if (!_hasLineTerminator)
            {
                var previousAllowYield = _context.AllowYield;
                _context.AllowYield = false;
                delegat = Match("*");
                if (delegat)
                {
                    NextToken();
                    argument = ParseAssignmentExpression();
                }
                else if (IsStartOfExpression())
                {
                    argument = ParseAssignmentExpression();
                }
                _context.AllowYield = previousAllowYield;
            }

            return Finalize(node, new YieldExpression(argument, delegat));
        }

        // https://tc39.github.io/ecma262/#sec-class-definitions

        private ClassProperty ParseClassElement(ref bool hasConstructor)
        {
            var token = _lookahead;
            var node = CreateNode();

            PropertyKind kind = PropertyKind.None;
            Expression? key = null;
            FunctionExpression? value = null;
            var computed = false;
            var method = false;
            var isStatic = false;
            var isAsync = false;
            var isGenerator = false;

            if (Match("*"))
            {
                isGenerator = true;
                NextToken();
            }
            else
            {
                computed = Match("[");
                key = ParseObjectPropertyKey();
                var id = key switch
                {
                    Identifier identifier => identifier.Name,
                    Literal literal => literal.StringValue, // "constructor"
                    _ => null
                };

                if (id == "static" && (QualifiedPropertyName(_lookahead) || Match("*")))
                {
                    token = _lookahead;
                    isStatic = true;
                    computed = Match("[");
                    if (Match("*"))
                    {
                        NextToken();
                    }
                    else
                    {
                        key = ParseObjectPropertyKey();
                    }
                }
                if ((token.Type == TokenType.Identifier) && !_hasLineTerminator && ((string?) token.Value == "async"))
                {
                    if (!(_lookahead.Value is string punctuator) || (punctuator != ":" && punctuator != "("))
                    {
                        isAsync = true;
                        isGenerator = Match("*");
                        if (isGenerator)
                        {
                            NextToken();
                        }
                        token = _lookahead;
                        computed = Match("[");
                        key = ParseObjectPropertyKey();
                        if (token.Type == TokenType.Identifier && (string?) token.Value == "constructor")
                        {
                            TolerateUnexpectedToken(token, Messages.ConstructorIsAsync);
                        }
                    }
                }
            }

            var lookaheadPropertyKey = QualifiedPropertyName(_lookahead);
            if (token.Type == TokenType.Identifier)
            {
                if (lookaheadPropertyKey && (string?) token.Value == "get")
                {
                    kind = PropertyKind.Get;
                    computed = Match("[");
                    key = ParseObjectPropertyKey();
                    _context.AllowYield = false;
                    value = ParseGetterMethod();
                }
                else if (lookaheadPropertyKey && (string?)token.Value == "set")
                {
                    kind = PropertyKind.Set;
                    computed = Match("[");
                    key = ParseObjectPropertyKey();
                    value = ParseSetterMethod();
                }
            }
            else if (token.Type == TokenType.Punctuator && (string?) token.Value == "*" && lookaheadPropertyKey)
            {
                kind = PropertyKind.Init;
                computed = Match("[");
                key = ParseObjectPropertyKey();
                value = ParseGeneratorMethod();
                method = true;
            }

            if (kind == PropertyKind.None && key != null)
            {
                if (Match("("))
                {
                    var previousInClassConstructor = _context.InClassConstructor;
                    _context.InClassConstructor = Equals(token.Value, "constructor");
                    kind = PropertyKind.Init;
                    value = isAsync ? ParsePropertyMethodAsyncFunction(isGenerator) : ParsePropertyMethodFunction(isGenerator);
                    _context.InClassConstructor = previousInClassConstructor;
                    method = true;
                }
            }

            if (kind == PropertyKind.None)
            {
                ThrowUnexpectedToken(_lookahead);
            }

            if (kind == PropertyKind.Init)
            {
                kind = PropertyKind.Method;
            }

            if (!computed)
            {
                if (isStatic && IsPropertyKey(key!, "prototype"))
                {
                    ThrowUnexpectedToken(token, Messages.StaticPrototype);
                }
                if (!isStatic && IsPropertyKey(key!, "constructor"))
                {
                    if (kind != PropertyKind.Method || !method || value!.Generator)
                    {
                        ThrowUnexpectedToken(token, Messages.ConstructorSpecialMethod);
                    }
                    if (hasConstructor)
                    {
                        ThrowUnexpectedToken(token, Messages.DuplicateConstructor);
                    }
                    else
                    {
                        hasConstructor = true;
                    }
                    kind = PropertyKind.Constructor;
                }
            }


            return Finalize(node, new MethodDefinition(key!, computed, value!, kind, isStatic));
        }

        private ArrayList<ClassProperty> ParseClassElementList()
        {
            var body = new ArrayList<ClassProperty>();
            var hasConstructor = false;

            Expect("{");
            while (!Match("}"))
            {
                if (Match(";"))
                {
                    NextToken();
                }
                else
                {
                    body.Push(ParseClassElement(ref hasConstructor));
                }
            }
            Expect("}");

            return body;
        }

        private ClassBody ParseClassBody()
        {
            var node = CreateNode();
            var elementList = ParseClassElementList();

            return Finalize(node, new ClassBody(NodeList.From(ref elementList)));
        }

        private ClassDeclaration ParseClassDeclaration(bool identifierIsOptional = false)
        {
            var node = CreateNode();

            var previousStrict = _context.Strict;
            _context.Strict = true;
            ExpectKeyword("class");

            var id = (identifierIsOptional && (_lookahead.Type != TokenType.Identifier))
                ? null
                : ParseVariableIdentifier();

            Expression? superClass = null;
            if (MatchKeyword("extends"))
            {
                NextToken();
                superClass = IsolateCoverGrammar(ParseLeftHandSideExpressionAllowCall);
            }
            var classBody = ParseClassBody();
            _context.Strict = previousStrict;

            return Finalize(node, new ClassDeclaration(id, superClass, classBody));
        }

        private ClassExpression ParseClassExpression()
        {
            var node = CreateNode();

            var previousStrict = _context.Strict;
            _context.Strict = true;
            ExpectKeyword("class");
            var id = (_lookahead.Type == TokenType.Identifier)
                ? ParseVariableIdentifier()
                : null;

            Expression? superClass = null;
            if (MatchKeyword("extends"))
            {
                NextToken();
                superClass = IsolateCoverGrammar(ParseLeftHandSideExpressionAllowCall);
            }
            var classBody = ParseClassBody();
            _context.Strict = previousStrict;

            return Finalize(node, new ClassExpression(id, superClass, classBody));
        }

        // https://tc39.github.io/ecma262/#sec-imports

        private Literal ParseModuleSpecifier()
        {
            var node = CreateNode();

            if (_lookahead.Type != TokenType.StringLiteral)
            {
                ThrowError(Messages.InvalidModuleSpecifier);
            }

            var token = NextToken();
            var raw = GetTokenRaw(token);
            return Finalize(node, new Literal((string?) token.Value, raw));
        }

        // import {<foo as bar>} ...;
        private ImportSpecifier ParseImportSpecifier()
        {
            var node = CreateNode();

            Identifier local, imported;

            if (_lookahead.Type == TokenType.Identifier)
            {
                imported = ParseVariableIdentifier();
                local = imported;
                if (MatchContextualKeyword("as"))
                {
                    NextToken();
                    local = ParseVariableIdentifier();
                }
            }
            else
            {
                imported = ParseIdentifierName();
                local = imported;
                if (MatchContextualKeyword("as"))
                {
                    NextToken();
                    local = ParseVariableIdentifier();
                }
                else
                {
                    ThrowUnexpectedToken(NextToken());
                }
            }

            return Finalize(node, new ImportSpecifier(local, imported));
        }

        // {foo, bar as bas}
        private ArrayList<ImportSpecifier> ParseNamedImports()
        {
            Expect("{");
            var specifiers = new ArrayList<ImportSpecifier>();
            while (!Match("}"))
            {
                specifiers.Push(ParseImportSpecifier());
                if (!Match("}"))
                {
                    Expect(",");
                }
            }
            Expect("}");

            return specifiers;
        }

        // import <foo> ...;
        private ImportDefaultSpecifier ParseImportDefaultSpecifier()
        {
            var node = CreateNode();
            var local = ParseIdentifierName();
            return Finalize(node, new ImportDefaultSpecifier(local));
        }

        // import <* as foo> ...;
        private ImportNamespaceSpecifier ParseImportNamespaceSpecifier()
        {
            var node = CreateNode();

            Expect("*");
            if (!MatchContextualKeyword("as"))
            {
                ThrowError(Messages.NoAsAfterImportNamespace);
            }
            NextToken();
            var local = ParseIdentifierName();

            return Finalize(node, new ImportNamespaceSpecifier(local));
        }

        private ImportDeclaration ParseImportDeclaration()
        {
            if (_context.InFunctionBody)
            {
                ThrowError(Messages.IllegalImportDeclaration);
            }

            var node = CreateNode();
            ExpectKeyword("import");

            Literal src;
            var specifiers = new ArrayList<ImportDeclarationSpecifier>();
            if (_lookahead.Type == TokenType.StringLiteral)
            {
                // import 'foo';
                src = ParseModuleSpecifier();
            }
            else
            {
                if (Match("{"))
                {
                    // import {bar}
                    specifiers.AddRange(ParseNamedImports());
                }
                else if (Match("*"))
                {
                    // import * as foo
                    specifiers.Push(ParseImportNamespaceSpecifier());
                }
                else if (IsIdentifierName(_lookahead) && !MatchKeyword("default"))
                {
                    // import foo
                    specifiers.Push(ParseImportDefaultSpecifier());
                    if (Match(","))
                    {
                        NextToken();
                        if (Match("*"))
                        {
                            // import foo, * as foo
                            specifiers.Push(ParseImportNamespaceSpecifier());
                        }
                        else if (Match("{"))
                        {
                            // import foo, {bar}
                            specifiers.AddRange(ParseNamedImports());
                        }
                        else
                        {
                            ThrowUnexpectedToken(_lookahead);
                        }
                    }
                }
                else
                {
                    ThrowUnexpectedToken(NextToken());
                }

                if (!MatchContextualKeyword("from"))
                {
                    var message = _lookahead.Value != null ? Messages.UnexpectedToken : Messages.MissingFromClause;
                    ThrowError(message, _lookahead.Value);
                }
                NextToken();
                src = ParseModuleSpecifier();
            }
            ConsumeSemicolon();

            return Finalize(node, new ImportDeclaration(NodeList.From(ref specifiers), src));
        }

        // https://tc39.github.io/ecma262/#sec-exports

        private ExportSpecifier ParseExportSpecifier()
        {
            var node = CreateNode();

            var local = ParseIdentifierName();
            var exported = local;
            if (MatchContextualKeyword("as"))
            {
                NextToken();
                exported = ParseIdentifierName();
            }

            return Finalize(node, new ExportSpecifier(local, exported));
        }

        private ExportDeclaration ParseExportDeclaration()
        {
            if (_context.InFunctionBody)
            {
                ThrowError(Messages.IllegalExportDeclaration);
            }

            var node = CreateNode();
            ExpectKeyword("export");

            ExportDeclaration exportDeclaration;
            if (MatchKeyword("default"))
            {
                // export default ...
                NextToken();
                if (MatchKeyword("function"))
                {
                    // export default function foo () {}
                    // export default function () {}
                    var declaration = ParseFunctionDeclaration(true);
                    exportDeclaration = Finalize(node, new ExportDefaultDeclaration(declaration));
                }
                else if (MatchKeyword("class"))
                {
                    // export default class foo {}
                    var declaration = ParseClassDeclaration(true);
                    //var declaration = new ClassDeclaration(classExpression.Id, classExpression.SuperClass, classExpression.Body)
                    //{
                    //    Location = classExpression.Location,
                    //    Range = classExpression.Range
                    //};
                    exportDeclaration = Finalize(node, new ExportDefaultDeclaration(declaration));
                }
                else if (MatchContextualKeyword("async"))
                {
                    // export default async function f () {}
                    // export default async function () {}
                    // export default async x => x
                    var declaration = MatchAsyncFunction() ? (StatementListItem) ParseFunctionDeclaration(true) : ParseAssignmentExpression();
                    exportDeclaration = Finalize(node, new ExportDefaultDeclaration(declaration));
                }
                else
                {
                    if (MatchContextualKeyword("from"))
                    {
                        ThrowError(Messages.UnexpectedToken, _lookahead.Value);
                    }
                    // export default {};
                    // export default [];
                    // export default (1 + 2);
                    var declaration = Match("{") ? ParseObjectInitializer() :
                        Match("[") ? ParseArrayInitializer() : ParseAssignmentExpression();
                    ConsumeSemicolon();
                    exportDeclaration = Finalize(node, new ExportDefaultDeclaration(declaration));
                }

            }
            else if (Match("*"))
            {
                // export * from 'foo';
                NextToken();
                if (!MatchContextualKeyword("from"))
                {
                    var message = _lookahead.Value != null ? Messages.UnexpectedToken : Messages.MissingFromClause;
                    ThrowError(message, _lookahead.Value);
                }
                NextToken();
                var src = ParseModuleSpecifier();
                ConsumeSemicolon();
                exportDeclaration = Finalize(node, new ExportAllDeclaration(src));

            }
            else if (_lookahead.Type == TokenType.Keyword)
            {
                // export var f = 1;
                StatementListItem declaration;
                switch (_lookahead.Value)
                {
                    case "let":
                    case "const":
                        var inFor = false;
                        declaration = ParseLexicalDeclaration(ref inFor);
                        break;
                    case "var":
                    case "class":
                    case "function":
                        declaration = ParseStatementListItem();
                        break;
                    default:
                        declaration = ThrowUnexpectedToken<StatementListItem>(_lookahead);
                        break;
                }
                exportDeclaration = Finalize(node, new ExportNamedDeclaration(declaration, new NodeList<ExportSpecifier>(), null));
            }
            else if (MatchAsyncFunction())
            {
                var declaration = ParseFunctionDeclaration();
                exportDeclaration = Finalize(node, new ExportNamedDeclaration(declaration, new NodeList<ExportSpecifier>(), null));
            }
            else
            {
                var specifiers = new ArrayList<ExportSpecifier>();
                Literal? source = null;
                var isExportFromIdentifier = false;

                Expect("{");
                while (!Match("}"))
                {
                    isExportFromIdentifier = isExportFromIdentifier || MatchKeyword("default");
                    specifiers.Push(ParseExportSpecifier());
                    if (!Match("}"))
                    {
                        Expect(",");
                    }
                }
                Expect("}");

                if (MatchContextualKeyword("from"))
                {
                    // export {default} from 'foo';
                    // export {foo} from 'foo';
                    NextToken();
                    source = ParseModuleSpecifier();
                    ConsumeSemicolon();
                }
                else if (isExportFromIdentifier)
                {
                    // export {default}; // missing fromClause
                    var message = _lookahead.Value != null ? Messages.UnexpectedToken : Messages.MissingFromClause;
                    ThrowError(message, _lookahead.Value);
                }
                else
                {
                    // export {foo};
                    ConsumeSemicolon();
                }
                exportDeclaration = Finalize(node, new ExportNamedDeclaration(null, NodeList.From(ref specifiers), source));
            }

            return exportDeclaration;
        }

        private void ThrowError(string messageFormat, params object?[] values)
        {
            throw CreateError(messageFormat, values);
        }

        private T ThrowError<T>(string messageFormat, params object?[] values)
        {
            throw CreateError(messageFormat, values);
        }

        private ParserException CreateError(string messageFormat, params object?[] values)
        {
            string msg = string.Format(messageFormat, values);

            int index = _lastMarker.Index;
            int line = _lastMarker.Line;
            int column = _lastMarker.Column + 1;
            return _errorHandler.CreateError(index, line, column, msg);
        }

        private void TolerateError(string messageFormat, params object?[] values)
        {
            var msg = string.Format(messageFormat, values);

            var index = _lastMarker.Index;
            var line = _scanner.LineNumber;
            var column = _lastMarker.Column + 1;
            _errorHandler.TolerateError(index, line, column, msg);
        }

        private ParserException UnexpectedTokenError(Token? token, string? message = null)
        {
            var msg = message ?? Messages.UnexpectedToken;
            string value;

            if (token != null)
            {
                if (message == null)
                {
                    msg = (token.Type == TokenType.EOF) ? Messages.UnexpectedEOS :
                        (token.Type == TokenType.Identifier) ? Messages.UnexpectedIdentifier :
                            (token.Type == TokenType.NumericLiteral) ? Messages.UnexpectedNumber :
                                (token.Type == TokenType.StringLiteral) ? Messages.UnexpectedString :
                                    (token.Type == TokenType.Template) ? Messages.UnexpectedTemplate :
                                        Messages.UnexpectedToken;

                    if (token.Type == TokenType.Keyword)
                    {
                        if (Scanner.IsFutureReservedWord((string?) token.Value))
                        {
                            msg = Messages.UnexpectedReserved;
                        }
                        else if (_context.Strict && Scanner.IsStrictModeReservedWord((string?) token.Value))
                        {
                            msg = Messages.StrictReservedWord;
                        }
                    }
                }

                value = (token.Type == TokenType.Template)
                    ? token.RawTemplate!
                    : Convert.ToString(token.Value);
            }
            else
            {
                value = "ILLEGAL";
            }

            msg = String.Format(msg, value);

            if (token != null && token.LineNumber > 0)
            {
                var index = token.Start;
                var line = token.LineNumber;
                var lastMarkerLineStart = _lastMarker.Index - _lastMarker.Column;
                var column = token.Start - lastMarkerLineStart + 1;
                return _errorHandler.CreateError(index, line, column, msg);
            }
            else
            {
                var index = _lastMarker.Index;
                var line = _lastMarker.Line;
                var column = _lastMarker.Column + 1;
                return _errorHandler.CreateError(index, line, column, msg);
            }
        }

        private void ThrowUnexpectedToken(Token? token = null, string? message = null)
        {
            throw UnexpectedTokenError(token, message);
        }

        private T ThrowUnexpectedToken<T>(Token? token = null, string? message = null)
        {
            throw UnexpectedTokenError(token, message);
        }

        private void TolerateUnexpectedToken(Token token, string? message = null)
        {
            _errorHandler.Tolerate(UnexpectedTokenError(token, message));
        }

        private void TolerateInvalidLoopStatement()
        {
            if (MatchKeyword("class") || MatchKeyword("function"))
            {
                TolerateUnexpectedToken(_lookahead);
            }
        }

        private class ParsedParameters
        {
            private HashSet<string?>? paramSet;
            public Token? FirstRestricted;
            public string? Message;
            public ArrayList<Expression> Parameters = new ArrayList<Expression>();
            public Token? Stricted;
            public bool Simple;
            public bool HasDuplicateParameterNames;

            public bool ParamSetContains(string? key)
            {
                return paramSet != null && paramSet.Contains(key);
            }

            public void ParamSetAdd(string? key)
            {
                (paramSet ??= new HashSet<string?>()).Add(key);
            }
        }
    }
}<|MERGE_RESOLUTION|>--- conflicted
+++ resolved
@@ -3174,13 +3174,8 @@
             return left == null
                 ? Finalize(node, new ForStatement(init, test, update, body))
                 : forIn
-<<<<<<< HEAD
                     ? (Statement) Finalize(node, new ForInStatement(left, right!, body))
                     : Finalize(node, new ForOfStatement(left, right!, body, @await));
-=======
-                    ? Finalize(node, new ForInStatement(left, right!, body))
-                    : Finalize(node, new ForOfStatement(left, right!, body, _await));
->>>>>>> 046a54a5
         }
 
         // https://tc39.github.io/ecma262/#sec-continue-statement
