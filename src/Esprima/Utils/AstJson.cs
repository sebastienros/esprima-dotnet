--- conflicted
+++ resolved
@@ -293,30 +293,6 @@
             public event Action<T>? Pushed;
             public event Action<T>? Popped;
 
-<<<<<<< HEAD
-            public override TNode? Visit<TNode>(TNode node) where TNode : class
-            {
-                if (node is not null)
-                {
-                    return base.Visit(node);
-                }
-                else
-                {
-                    _writer.Null();
-                    return node;
-                }
-            }
-
-            protected internal override Program VisitProgram(Program program)
-            {
-                using (StartNodeObject(program))
-                {
-                    Member("body", program.Body, e => (Node) e);
-                    Member("sourceType", program.SourceType);
-                }
-
-                return program;
-=======
             public IDisposable Push(T item)
             {
                 _stack.Push(item);
@@ -328,98 +304,53 @@
             {
                 var item = _stack.Pop();
                 Popped?.Invoke(item);
->>>>>>> 2fb38ea6
-            }
-        }
-
-        public override void Visit(Node? node)
-        {
-            if (node != null)
-            {
-                base.Visit(node);
-            }
-<<<<<<< HEAD
-
-            protected internal override CatchClause VisitCatchClause(CatchClause catchClause)
-            {
-                using (StartNodeObject(catchClause))
-                {
-                    Member("param", catchClause.Param);
-                    Member("body", catchClause.Body);
-                }
-
-                return catchClause;
-=======
+            }
+        }
+
+        public override TNode Visit<TNode>(TNode? node) where TNode : class
+        {
+            if (node is not null)
+            {
+                return base.Visit(node);
+            }
             else
             {
                 _writer.Null();
->>>>>>> 2fb38ea6
-            }
-        }
-
-<<<<<<< HEAD
-            protected internal override FunctionDeclaration VisitFunctionDeclaration(FunctionDeclaration functionDeclaration)
-            {
-                using (StartNodeObject(functionDeclaration))
-                {
-                    Member("id", functionDeclaration.Id);
-                    Member("params", functionDeclaration.Params);
-                    Member("body", functionDeclaration.Body);
-                    Member("generator", functionDeclaration.Generator);
-                    Member("expression", functionDeclaration.Expression);
-                    Member("async", functionDeclaration.Async);
-                }
-                
-                return functionDeclaration;
-=======
-        protected internal override void VisitProgram(Program program)
+                return node !;
+            }
+        }
+
+        protected internal override Program VisitProgram(Program program)
         {
             using (StartNodeObject(program))
             {
                 Member("body", program.Body, e => (Node) e);
                 Member("sourceType", program.SourceType);
->>>>>>> 2fb38ea6
-            }
-        }
-
-<<<<<<< HEAD
-            protected internal override WithStatement VisitWithStatement(WithStatement withStatement)
-            {
-                using (StartNodeObject(withStatement))
-                {
-                    Member("object", withStatement.Object);
-                    Member("body", withStatement.Body);
-                }
-
-                return withStatement;
-=======
-        [Obsolete("This method may be removed in a future version as it will not be called anymore due to employing double dispatch (instead of switch dispatch).")]
+            }
+
+            return program;
+        }
+
+        [Obsolete(
+            "This method may be removed in a future version as it will not be called anymore due to employing double dispatch (instead of switch dispatch).")]
         protected override void VisitUnknownNode(Node node)
         {
             throw new NotSupportedException("Unknown node type: " + node.Type);
         }
 
-        protected internal override void VisitCatchClause(CatchClause catchClause)
+        protected internal override CatchClause VisitCatchClause(CatchClause catchClause)
         {
             using (StartNodeObject(catchClause))
             {
                 Member("param", catchClause.Param);
                 Member("body", catchClause.Body);
->>>>>>> 2fb38ea6
-            }
-        }
-
-<<<<<<< HEAD
-            protected internal override WhileStatement VisitWhileStatement(WhileStatement whileStatement)
-            {
-                using (StartNodeObject(whileStatement))
-                {
-                    Member("test", whileStatement.Test);
-                    Member("body", whileStatement.Body);
-                }
-                return whileStatement;
-=======
-        protected internal override void VisitFunctionDeclaration(FunctionDeclaration functionDeclaration)
+            }
+
+            return catchClause;
+        }
+
+        protected internal override FunctionDeclaration VisitFunctionDeclaration(
+            FunctionDeclaration functionDeclaration)
         {
             using (StartNodeObject(functionDeclaration))
             {
@@ -429,288 +360,161 @@
                 Member("generator", functionDeclaration.Generator);
                 Member("expression", functionDeclaration.Expression);
                 Member("async", functionDeclaration.Async);
->>>>>>> 2fb38ea6
-            }
-        }
-
-<<<<<<< HEAD
-            protected internal override VariableDeclaration VisitVariableDeclaration(VariableDeclaration variableDeclaration)
-            {
-                using (StartNodeObject(variableDeclaration))
-                {
-                    Member("declarations", variableDeclaration.Declarations);
-                    Member("kind", variableDeclaration.Kind);
-                }
-                return variableDeclaration;
-=======
-        protected internal override void VisitWithStatement(WithStatement withStatement)
+            }
+
+            return functionDeclaration;
+        }
+
+        protected internal override WithStatement VisitWithStatement(WithStatement withStatement)
         {
             using (StartNodeObject(withStatement))
             {
                 Member("object", withStatement.Object);
                 Member("body", withStatement.Body);
->>>>>>> 2fb38ea6
-            }
-        }
-
-<<<<<<< HEAD
-            protected internal override TryStatement VisitTryStatement(TryStatement tryStatement)
-            {
-                using (StartNodeObject(tryStatement))
-                {
-                    Member("block", tryStatement.Block);
-                    Member("handler", tryStatement.Handler);
-                    Member("finalizer", tryStatement.Finalizer);
-                }
-                return tryStatement;
-=======
-        protected internal override void VisitWhileStatement(WhileStatement whileStatement)
+            }
+
+            return withStatement;
+        }
+
+        protected internal override WhileStatement VisitWhileStatement(WhileStatement whileStatement)
         {
             using (StartNodeObject(whileStatement))
             {
                 Member("test", whileStatement.Test);
                 Member("body", whileStatement.Body);
->>>>>>> 2fb38ea6
-            }
-        }
-
-<<<<<<< HEAD
-            protected internal override ThrowStatement VisitThrowStatement(ThrowStatement throwStatement)
-            {
-                using (StartNodeObject(throwStatement))
-                {
-                    Member("argument", throwStatement.Argument);
-                }
-                return throwStatement;
-=======
-        protected internal override void VisitVariableDeclaration(VariableDeclaration variableDeclaration)
+            }
+
+            return whileStatement;
+        }
+
+        protected internal override VariableDeclaration VisitVariableDeclaration(
+            VariableDeclaration variableDeclaration)
         {
             using (StartNodeObject(variableDeclaration))
             {
                 Member("declarations", variableDeclaration.Declarations);
                 Member("kind", variableDeclaration.Kind);
->>>>>>> 2fb38ea6
-            }
-        }
-
-<<<<<<< HEAD
-            protected internal override AwaitExpression VisitAwaitExpression(AwaitExpression awaitExpression)
-            {
-                using (StartNodeObject(awaitExpression))
-                {
-                    Member("argument", awaitExpression.Argument);
-                }
-                return awaitExpression;
-=======
-        protected internal override void VisitTryStatement(TryStatement tryStatement)
+            }
+
+            return variableDeclaration;
+        }
+
+        protected internal override TryStatement VisitTryStatement(TryStatement tryStatement)
         {
             using (StartNodeObject(tryStatement))
             {
                 Member("block", tryStatement.Block);
                 Member("handler", tryStatement.Handler);
                 Member("finalizer", tryStatement.Finalizer);
->>>>>>> 2fb38ea6
-            }
-        }
-
-<<<<<<< HEAD
-            protected internal override SwitchStatement VisitSwitchStatement(SwitchStatement switchStatement)
-            {
-                using (StartNodeObject(switchStatement))
-                {
-                    Member("discriminant", switchStatement.Discriminant);
-                    Member("cases", switchStatement.Cases);
-                }
-                return switchStatement;
-=======
-        protected internal override void VisitThrowStatement(ThrowStatement throwStatement)
+            }
+
+            return tryStatement;
+        }
+
+        protected internal override ThrowStatement VisitThrowStatement(ThrowStatement throwStatement)
         {
             using (StartNodeObject(throwStatement))
             {
                 Member("argument", throwStatement.Argument);
->>>>>>> 2fb38ea6
-            }
-        }
-
-<<<<<<< HEAD
-            protected internal override SwitchCase VisitSwitchCase(SwitchCase switchCase)
-            {
-                using (StartNodeObject(switchCase))
-                {
-                    Member("test", switchCase.Test);
-                    Member("consequent", switchCase.Consequent, e => (Node) e);
-                }
-                return switchCase;
-=======
-        protected internal override void VisitAwaitExpression(AwaitExpression awaitExpression)
+            }
+
+            return throwStatement;
+        }
+
+        protected internal override AwaitExpression VisitAwaitExpression(AwaitExpression awaitExpression)
         {
             using (StartNodeObject(awaitExpression))
             {
                 Member("argument", awaitExpression.Argument);
->>>>>>> 2fb38ea6
-            }
-        }
-
-<<<<<<< HEAD
-            protected internal override ReturnStatement VisitReturnStatement(ReturnStatement returnStatement)
-            {
-                using (StartNodeObject(returnStatement))
-                {
-                    Member("argument", returnStatement.Argument);
-                }
-                return returnStatement;
-=======
-        protected internal override void VisitSwitchStatement(SwitchStatement switchStatement)
+            }
+
+            return awaitExpression;
+        }
+
+        protected internal override SwitchStatement VisitSwitchStatement(SwitchStatement switchStatement)
         {
             using (StartNodeObject(switchStatement))
             {
                 Member("discriminant", switchStatement.Discriminant);
                 Member("cases", switchStatement.Cases);
->>>>>>> 2fb38ea6
-            }
-        }
-
-<<<<<<< HEAD
-            protected internal override LabeledStatement VisitLabeledStatement(LabeledStatement labeledStatement)
-            {
-                using (StartNodeObject(labeledStatement))
-                {
-                    Member("label", labeledStatement.Label);
-                    Member("body", labeledStatement.Body);
-                }
-                return labeledStatement;
-=======
-        protected internal override void VisitSwitchCase(SwitchCase switchCase)
+            }
+
+            return switchStatement;
+        }
+
+        protected internal override SwitchCase VisitSwitchCase(SwitchCase switchCase)
         {
             using (StartNodeObject(switchCase))
             {
                 Member("test", switchCase.Test);
                 Member("consequent", switchCase.Consequent, e => (Node) e);
->>>>>>> 2fb38ea6
-            }
-        }
-
-<<<<<<< HEAD
-            protected internal override IfStatement VisitIfStatement(IfStatement ifStatement)
-            {
-                using (StartNodeObject(ifStatement))
-                {
-                    Member("test", ifStatement.Test);
-                    Member("consequent", ifStatement.Consequent);
-                    Member("alternate", ifStatement.Alternate);
-                }
-                return ifStatement;
-=======
-        protected internal override void VisitReturnStatement(ReturnStatement returnStatement)
+            }
+
+            return switchCase;
+        }
+
+        protected internal override ReturnStatement VisitReturnStatement(ReturnStatement returnStatement)
         {
             using (StartNodeObject(returnStatement))
             {
                 Member("argument", returnStatement.Argument);
->>>>>>> 2fb38ea6
-            }
-        }
-
-<<<<<<< HEAD
-            protected internal override EmptyStatement VisitEmptyStatement(EmptyStatement emptyStatement)
-            {
-                EmptyNodeObject(emptyStatement);
-                return emptyStatement;
-=======
-        protected internal override void VisitLabeledStatement(LabeledStatement labeledStatement)
+            }
+
+            return returnStatement;
+        }
+
+        protected internal override LabeledStatement VisitLabeledStatement(LabeledStatement labeledStatement)
         {
             using (StartNodeObject(labeledStatement))
             {
                 Member("label", labeledStatement.Label);
                 Member("body", labeledStatement.Body);
->>>>>>> 2fb38ea6
-            }
-        }
-
-<<<<<<< HEAD
-            protected internal override DebuggerStatement VisitDebuggerStatement(DebuggerStatement debuggerStatement)
-            {
-                EmptyNodeObject(debuggerStatement);
-                return debuggerStatement;
-=======
-        protected internal override void VisitIfStatement(IfStatement ifStatement)
+            }
+
+            return labeledStatement;
+        }
+
+        protected internal override IfStatement VisitIfStatement(IfStatement ifStatement)
         {
             using (StartNodeObject(ifStatement))
             {
                 Member("test", ifStatement.Test);
                 Member("consequent", ifStatement.Consequent);
                 Member("alternate", ifStatement.Alternate);
->>>>>>> 2fb38ea6
-            }
-        }
-
-<<<<<<< HEAD
-            protected internal override ExpressionStatement VisitExpressionStatement(ExpressionStatement expressionStatement)
-            {
-                using (StartNodeObject(expressionStatement))
-                {
-                    if (expressionStatement is Directive d)
-                    {
-                        Member("directive", d.Directiv);
-                    }
-
-                    Member("expression", expressionStatement.Expression);
-                }
-                return expressionStatement;
-            }
-
-            protected internal override ForStatement VisitForStatement(ForStatement forStatement)
-=======
-        protected internal override void VisitEmptyStatement(EmptyStatement emptyStatement)
+            }
+
+            return ifStatement;
+        }
+
+        protected internal override EmptyStatement VisitEmptyStatement(EmptyStatement emptyStatement)
         {
             EmptyNodeObject(emptyStatement);
-        }
-
-        protected internal override void VisitDebuggerStatement(DebuggerStatement debuggerStatement)
+            return emptyStatement;
+        }
+
+        protected internal override DebuggerStatement VisitDebuggerStatement(DebuggerStatement debuggerStatement)
         {
             EmptyNodeObject(debuggerStatement);
-        }
-
-        protected internal override void VisitExpressionStatement(ExpressionStatement expressionStatement)
+            return debuggerStatement;
+        }
+
+        protected internal override ExpressionStatement VisitExpressionStatement(
+            ExpressionStatement expressionStatement)
         {
             using (StartNodeObject(expressionStatement))
->>>>>>> 2fb38ea6
             {
                 if (expressionStatement is Directive d)
                 {
                     Member("directive", d.Directiv);
                 }
-<<<<<<< HEAD
-                return forStatement;
-            }
-
-            protected internal override ForInStatement VisitForInStatement(ForInStatement forInStatement)
-            {
-                using (StartNodeObject(forInStatement))
-                {
-                    Member("left", forInStatement.Left);
-                    Member("right", forInStatement.Right);
-                    Member("body", forInStatement.Body);
-                    Member("each", false);
-                }
-                return forInStatement;
-=======
 
                 Member("expression", expressionStatement.Expression);
->>>>>>> 2fb38ea6
-            }
-        }
-
-<<<<<<< HEAD
-            protected internal override DoWhileStatement VisitDoWhileStatement(DoWhileStatement doWhileStatement)
-            {
-                using (StartNodeObject(doWhileStatement))
-                {
-                    Member("body", doWhileStatement.Body);
-                    Member("test", doWhileStatement.Test);
-                }
-                return doWhileStatement;
-=======
-        protected internal override void VisitForStatement(ForStatement forStatement)
+            }
+
+            return expressionStatement;
+        }
+
+        protected internal override ForStatement VisitForStatement(ForStatement forStatement)
         {
             using (StartNodeObject(forStatement))
             {
@@ -718,25 +522,12 @@
                 Member("test", forStatement.Test);
                 Member("update", forStatement.Update);
                 Member("body", forStatement.Body);
->>>>>>> 2fb38ea6
-            }
-        }
-
-<<<<<<< HEAD
-            protected internal override ArrowFunctionExpression VisitArrowFunctionExpression(ArrowFunctionExpression arrowFunctionExpression)
-            {
-                using (StartNodeObject(arrowFunctionExpression))
-                {
-                    Member("id", arrowFunctionExpression.Id);
-                    Member("params", arrowFunctionExpression.Params);
-                    Member("body", arrowFunctionExpression.Body);
-                    Member("generator", arrowFunctionExpression.Generator);
-                    Member("expression", arrowFunctionExpression.Expression);
-                    Member("async", arrowFunctionExpression.Async);
-                }
-                return arrowFunctionExpression;
-=======
-        protected internal override void VisitForInStatement(ForInStatement forInStatement)
+            }
+
+            return forStatement;
+        }
+
+        protected internal override ForInStatement VisitForInStatement(ForInStatement forInStatement)
         {
             using (StartNodeObject(forInStatement))
             {
@@ -744,38 +535,24 @@
                 Member("right", forInStatement.Right);
                 Member("body", forInStatement.Body);
                 Member("each", false);
->>>>>>> 2fb38ea6
-            }
-        }
-
-<<<<<<< HEAD
-            protected internal override UnaryExpression VisitUnaryExpression(UnaryExpression unaryExpression)
-            {
-                using (StartNodeObject(unaryExpression))
-                {
-                    Member("operator", unaryExpression.Operator);
-                    Member("argument", unaryExpression.Argument);
-                    Member("prefix", unaryExpression.Prefix);
-                }
-                return unaryExpression;
-=======
-        protected internal override void VisitDoWhileStatement(DoWhileStatement doWhileStatement)
+            }
+
+            return forInStatement;
+        }
+
+        protected internal override DoWhileStatement VisitDoWhileStatement(DoWhileStatement doWhileStatement)
         {
             using (StartNodeObject(doWhileStatement))
             {
                 Member("body", doWhileStatement.Body);
                 Member("test", doWhileStatement.Test);
->>>>>>> 2fb38ea6
-            }
-        }
-
-<<<<<<< HEAD
-            protected internal override UpdateExpression VisitUpdateExpression(UpdateExpression updateExpression)
-            {
-                VisitUnaryExpression(updateExpression);
-                return updateExpression;
-=======
-        protected internal override void VisitArrowFunctionExpression(ArrowFunctionExpression arrowFunctionExpression)
+            }
+
+            return doWhileStatement;
+        }
+
+        protected internal override ArrowFunctionExpression VisitArrowFunctionExpression(
+            ArrowFunctionExpression arrowFunctionExpression)
         {
             using (StartNodeObject(arrowFunctionExpression))
             {
@@ -785,112 +562,67 @@
                 Member("generator", arrowFunctionExpression.Generator);
                 Member("expression", arrowFunctionExpression.Expression);
                 Member("async", arrowFunctionExpression.Async);
->>>>>>> 2fb38ea6
-            }
-        }
-
-<<<<<<< HEAD
-            protected internal override ThisExpression VisitThisExpression(ThisExpression thisExpression)
-            {
-                EmptyNodeObject(thisExpression);
-                return thisExpression;
-=======
-        protected internal override void VisitUnaryExpression(UnaryExpression unaryExpression)
+            }
+
+            return arrowFunctionExpression;
+        }
+
+        protected internal override UnaryExpression VisitUnaryExpression(UnaryExpression unaryExpression)
         {
             using (StartNodeObject(unaryExpression))
             {
                 Member("operator", unaryExpression.Operator);
                 Member("argument", unaryExpression.Argument);
                 Member("prefix", unaryExpression.Prefix);
->>>>>>> 2fb38ea6
-            }
-        }
-
-<<<<<<< HEAD
-            protected internal override SequenceExpression VisitSequenceExpression(SequenceExpression sequenceExpression)
-            {
-                using (StartNodeObject(sequenceExpression))
-                {
-                    Member("expressions", sequenceExpression.Expressions);
-                }
-                return sequenceExpression;
-            }
-
-            protected internal override ObjectExpression VisitObjectExpression(ObjectExpression objectExpression)
-            {
-                using (StartNodeObject(objectExpression))
-                {
-                    Member("properties", objectExpression.Properties);
-                }
-                return objectExpression;
-=======
-        protected internal override void VisitUpdateExpression(UpdateExpression updateExpression)
+            }
+
+            return unaryExpression;
+        }
+
+        protected internal override UpdateExpression VisitUpdateExpression(UpdateExpression updateExpression)
         {
             VisitUnaryExpression(updateExpression);
-        }
-
-        protected internal override void VisitThisExpression(ThisExpression thisExpression)
+            return updateExpression;
+        }
+
+        protected internal override ThisExpression VisitThisExpression(ThisExpression thisExpression)
         {
             EmptyNodeObject(thisExpression);
-        }
-
-        protected internal override void VisitSequenceExpression(SequenceExpression sequenceExpression)
+            return thisExpression;
+        }
+
+        protected internal override SequenceExpression VisitSequenceExpression(SequenceExpression sequenceExpression)
         {
             using (StartNodeObject(sequenceExpression))
             {
                 Member("expressions", sequenceExpression.Expressions);
->>>>>>> 2fb38ea6
-            }
-        }
-
-<<<<<<< HEAD
-            protected internal override NewExpression VisitNewExpression(NewExpression newExpression)
-            {
-                using (StartNodeObject(newExpression))
-                {
-                    Member("callee", newExpression.Callee);
-                    Member("arguments", newExpression.Arguments, e => (Node) e);
-                }
-                return newExpression;
-=======
-        protected internal override void VisitObjectExpression(ObjectExpression objectExpression)
+            }
+
+            return sequenceExpression;
+        }
+
+        protected internal override ObjectExpression VisitObjectExpression(ObjectExpression objectExpression)
         {
             using (StartNodeObject(objectExpression))
             {
                 Member("properties", objectExpression.Properties);
->>>>>>> 2fb38ea6
-            }
-        }
-
-<<<<<<< HEAD
-            protected internal override MemberExpression VisitMemberExpression(MemberExpression memberExpression)
-            {
-                using (StartNodeObject(memberExpression))
-                {
-                    Member("computed", memberExpression.Computed);
-                    Member("object", memberExpression.Object);
-                    Member("property", memberExpression.Property);
-                    Member("optional", memberExpression.Optional);
-                }
-                return memberExpression;
-=======
-        protected internal override void VisitNewExpression(NewExpression newExpression)
+            }
+
+            return objectExpression;
+        }
+
+        protected internal override NewExpression VisitNewExpression(NewExpression newExpression)
         {
             using (StartNodeObject(newExpression))
             {
                 Member("callee", newExpression.Callee);
                 Member("arguments", newExpression.Arguments, e => (Node) e);
->>>>>>> 2fb38ea6
-            }
-        }
-
-<<<<<<< HEAD
-            protected internal override BinaryExpression VisitLogicalExpression(BinaryExpression binaryExpression)
-            {
-                VisitBinaryExpression(binaryExpression);
-                return binaryExpression;
-=======
-        protected internal override void VisitMemberExpression(MemberExpression memberExpression)
+            }
+
+            return newExpression;
+        }
+
+        protected internal override MemberExpression VisitMemberExpression(MemberExpression memberExpression)
         {
             using (StartNodeObject(memberExpression))
             {
@@ -898,58 +630,18 @@
                 Member("object", memberExpression.Object);
                 Member("property", memberExpression.Property);
                 Member("optional", memberExpression.Optional);
->>>>>>> 2fb38ea6
-            }
-        }
-
-<<<<<<< HEAD
-            protected internal override Literal VisitLiteral(Literal literal)
-            {
-                using (StartNodeObject(literal))
-                {
-                    _writer.Member("value");
-                    var value = literal.Value;
-
-                    switch (value)
-                    {
-                        case null:
-                            if (literal.TokenType == TokenType.RegularExpression)
-                            {
-                                // This is how esprima.org actually renders regexes since it relies on Regex.toString
-                                _writer.String(literal.Raw);
-                            }
-                            else
-                            {
-                                _writer.Null();
-                            }
-                            break;
-                        case bool b:
-                            _writer.Boolean(b);
-                            break;
-                        case Regex _:
-                            _writer.StartObject();
-                            _writer.EndObject();
-                            break;
-                        case double d:
-                            _writer.Number(d);
-                            break;
-                        default:
-                            _writer.String(Convert.ToString(value, CultureInfo.InvariantCulture));
-                            break;
-                    }
-
-                    Member("raw", literal.Raw);
-
-                    if (literal.Regex != null)
-                    {
-                        _writer.Member("regex");
-=======
-        protected internal override void VisitLogicalExpression(BinaryExpression binaryExpression)
+            }
+
+            return memberExpression;
+        }
+
+        protected internal override BinaryExpression VisitLogicalExpression(BinaryExpression binaryExpression)
         {
             VisitBinaryExpression(binaryExpression);
-        }
-
-        protected internal override void VisitLiteral(Literal literal)
+            return binaryExpression;
+        }
+
+        protected internal override Literal VisitLiteral(Literal literal)
         {
             using (StartNodeObject(literal))
             {
@@ -968,12 +660,12 @@
                         {
                             _writer.Null();
                         }
+
                         break;
                     case bool b:
                         _writer.Boolean(b);
                         break;
                     case Regex _:
->>>>>>> 2fb38ea6
                         _writer.StartObject();
                         _writer.EndObject();
                         break;
@@ -984,19 +676,10 @@
                         _writer.String(Convert.ToString(value, CultureInfo.InvariantCulture));
                         break;
                 }
-<<<<<<< HEAD
-                return literal;
-            }
-
-            protected internal override Identifier VisitIdentifier(Identifier identifier)
-            {
-                using (StartNodeObject(identifier))
-=======
 
                 Member("raw", literal.Raw);
 
                 if (literal.Regex != null)
->>>>>>> 2fb38ea6
                 {
                     _writer.Member("regex");
                     _writer.StartObject();
@@ -1004,45 +687,22 @@
                     Member("flags", literal.Regex.Flags);
                     _writer.EndObject();
                 }
-                return identifier;
-            }
-        }
-
-<<<<<<< HEAD
-            protected internal override IFunction VisitFunctionExpression(IFunction function)
-            {
-                using (StartNodeObject((Node) function))
-                {
-                    Member("id", function.Id);
-                    Member("params", function.Params);
-                    Member("body", function.Body);
-                    Member("generator", function.Generator);
-                    Member("expression", function.Expression);
-                    Member("async", function.Async);
-                }
-                return function;
-=======
-        protected internal override void VisitIdentifier(Identifier identifier)
+            }
+
+            return literal;
+        }
+
+        protected internal override Identifier VisitIdentifier(Identifier identifier)
         {
             using (StartNodeObject(identifier))
             {
                 Member("name", identifier.Name);
->>>>>>> 2fb38ea6
-            }
-        }
-
-<<<<<<< HEAD
-            protected internal override ClassExpression VisitClassExpression(ClassExpression classExpression)
-            {
-                using (StartNodeObject(classExpression))
-                {
-                    Member("id", classExpression.Id);
-                    Member("superClass", classExpression.SuperClass);
-                    Member("body", classExpression.Body);
-                }
-                return classExpression;
-=======
-        protected internal override void VisitFunctionExpression(IFunction function)
+            }
+
+            return identifier;
+        }
+
+        protected internal override IFunction VisitFunctionExpression(IFunction function)
         {
             using (StartNodeObject((Node) function))
             {
@@ -1052,237 +712,134 @@
                 Member("generator", function.Generator);
                 Member("expression", function.Expression);
                 Member("async", function.Async);
->>>>>>> 2fb38ea6
-            }
-        }
-
-<<<<<<< HEAD
-            protected internal override ChainExpression VisitChainExpression(ChainExpression chainExpression)
-            {
-                using (StartNodeObject(chainExpression))
-                {
-                    Member("expression", chainExpression.Expression);
-                }
-                return chainExpression;
-=======
-        protected internal override void VisitClassExpression(ClassExpression classExpression)
+            }
+
+            return function;
+        }
+
+        protected internal override ClassExpression VisitClassExpression(ClassExpression classExpression)
         {
             using (StartNodeObject(classExpression))
             {
                 Member("id", classExpression.Id);
                 Member("superClass", classExpression.SuperClass);
                 Member("body", classExpression.Body);
->>>>>>> 2fb38ea6
-            }
-        }
-
-<<<<<<< HEAD
-            protected internal override ExportDefaultDeclaration VisitExportDefaultDeclaration(ExportDefaultDeclaration exportDefaultDeclaration)
-            {
-                using (StartNodeObject(exportDefaultDeclaration))
-                {
-                    Member("declaration", exportDefaultDeclaration.Declaration);
-                }
-                return exportDefaultDeclaration;
-=======
-        protected internal override void VisitChainExpression(ChainExpression chainExpression)
+            }
+
+            return classExpression;
+        }
+
+        protected internal override ChainExpression VisitChainExpression(ChainExpression chainExpression)
         {
             using (StartNodeObject(chainExpression))
             {
                 Member("expression", chainExpression.Expression);
->>>>>>> 2fb38ea6
-            }
-        }
-
-<<<<<<< HEAD
-            protected internal override ExportAllDeclaration VisitExportAllDeclaration(ExportAllDeclaration exportAllDeclaration)
-            {
-                using (StartNodeObject(exportAllDeclaration))
-                {
-                    Member("source", exportAllDeclaration.Source);
-                    Member("exported", exportAllDeclaration.Exported);
-                }
-                return exportAllDeclaration;
-=======
-        protected internal override void VisitExportDefaultDeclaration(ExportDefaultDeclaration exportDefaultDeclaration)
+            }
+
+            return chainExpression;
+        }
+
+        protected internal override ExportDefaultDeclaration VisitExportDefaultDeclaration(
+            ExportDefaultDeclaration exportDefaultDeclaration)
         {
             using (StartNodeObject(exportDefaultDeclaration))
             {
                 Member("declaration", exportDefaultDeclaration.Declaration);
->>>>>>> 2fb38ea6
-            }
-        }
-
-<<<<<<< HEAD
-            protected internal override ExportNamedDeclaration VisitExportNamedDeclaration(ExportNamedDeclaration exportNamedDeclaration)
-            {
-                using (StartNodeObject(exportNamedDeclaration))
-                {
-                    Member("declaration", exportNamedDeclaration.Declaration);
-                    Member("specifiers", exportNamedDeclaration.Specifiers);
-                    Member("source", exportNamedDeclaration.Source);
-                }
-                return exportNamedDeclaration;
-=======
-        protected internal override void VisitExportAllDeclaration(ExportAllDeclaration exportAllDeclaration)
+            }
+
+            return exportDefaultDeclaration;
+        }
+
+        protected internal override ExportAllDeclaration VisitExportAllDeclaration(
+            ExportAllDeclaration exportAllDeclaration)
         {
             using (StartNodeObject(exportAllDeclaration))
             {
                 Member("source", exportAllDeclaration.Source);
                 Member("exported", exportAllDeclaration.Exported);
->>>>>>> 2fb38ea6
-            }
-        }
-
-<<<<<<< HEAD
-            protected internal override ExportSpecifier VisitExportSpecifier(ExportSpecifier exportSpecifier)
-            {
-                using (StartNodeObject(exportSpecifier))
-                {
-                    Member("exported", exportSpecifier.Exported);
-                    Member("local", exportSpecifier.Local);
-                }
-                return exportSpecifier;
-=======
-        protected internal override void VisitExportNamedDeclaration(ExportNamedDeclaration exportNamedDeclaration)
+            }
+
+            return exportAllDeclaration;
+        }
+
+        protected internal override ExportNamedDeclaration VisitExportNamedDeclaration(
+            ExportNamedDeclaration exportNamedDeclaration)
         {
             using (StartNodeObject(exportNamedDeclaration))
             {
                 Member("declaration", exportNamedDeclaration.Declaration);
                 Member("specifiers", exportNamedDeclaration.Specifiers);
                 Member("source", exportNamedDeclaration.Source);
->>>>>>> 2fb38ea6
-            }
-        }
-
-<<<<<<< HEAD
-            protected internal override Import VisitImport(Import import)
-            {
-                using (StartNodeObject(import))
-                {
-                }
-                return import;
-=======
-        protected internal override void VisitExportSpecifier(ExportSpecifier exportSpecifier)
+            }
+
+            return exportNamedDeclaration;
+        }
+
+        protected internal override ExportSpecifier VisitExportSpecifier(ExportSpecifier exportSpecifier)
         {
             using (StartNodeObject(exportSpecifier))
             {
                 Member("exported", exportSpecifier.Exported);
                 Member("local", exportSpecifier.Local);
->>>>>>> 2fb38ea6
-            }
-        }
-
-<<<<<<< HEAD
-            protected internal override ImportDeclaration VisitImportDeclaration(ImportDeclaration importDeclaration)
-            {
-                using (StartNodeObject(importDeclaration))
-                {
-                    Member("specifiers", importDeclaration.Specifiers, e => (Node) e);
-                    Member("source", importDeclaration.Source);
-                }
-                return importDeclaration;
-=======
-        protected internal override void VisitImport(Import import)
+            }
+
+            return exportSpecifier;
+        }
+
+        protected internal override Import VisitImport(Import import)
         {
             using (StartNodeObject(import))
             {
->>>>>>> 2fb38ea6
-            }
-        }
-
-<<<<<<< HEAD
-            protected internal override ImportNamespaceSpecifier VisitImportNamespaceSpecifier(ImportNamespaceSpecifier importNamespaceSpecifier)
-            {
-                using (StartNodeObject(importNamespaceSpecifier))
-                {
-                    Member("local", importNamespaceSpecifier.Local);
-                }
-                return importNamespaceSpecifier;
-=======
-        protected internal override void VisitImportDeclaration(ImportDeclaration importDeclaration)
+            }
+
+            return import;
+        }
+
+        protected internal override ImportDeclaration VisitImportDeclaration(ImportDeclaration importDeclaration)
         {
             using (StartNodeObject(importDeclaration))
             {
                 Member("specifiers", importDeclaration.Specifiers, e => (Node) e);
                 Member("source", importDeclaration.Source);
->>>>>>> 2fb38ea6
-            }
-        }
-
-<<<<<<< HEAD
-            protected internal override ImportDefaultSpecifier VisitImportDefaultSpecifier(ImportDefaultSpecifier importDefaultSpecifier)
-            {
-                using (StartNodeObject(importDefaultSpecifier))
-                {
-                    Member("local", importDefaultSpecifier.Local);
-                }
-                return importDefaultSpecifier;
-=======
-        protected internal override void VisitImportNamespaceSpecifier(ImportNamespaceSpecifier importNamespaceSpecifier)
+            }
+
+            return importDeclaration;
+        }
+
+        protected internal override ImportNamespaceSpecifier VisitImportNamespaceSpecifier(
+            ImportNamespaceSpecifier importNamespaceSpecifier)
         {
             using (StartNodeObject(importNamespaceSpecifier))
             {
                 Member("local", importNamespaceSpecifier.Local);
->>>>>>> 2fb38ea6
-            }
-        }
-
-<<<<<<< HEAD
-            protected internal override ImportSpecifier VisitImportSpecifier(ImportSpecifier importSpecifier)
-            {
-                using (StartNodeObject(importSpecifier))
-                {
-                    Member("local", importSpecifier.Local);
-                    Member("imported", importSpecifier.Imported);
-                }
-                return importSpecifier;
-=======
-        protected internal override void VisitImportDefaultSpecifier(ImportDefaultSpecifier importDefaultSpecifier)
+            }
+
+            return importNamespaceSpecifier;
+        }
+
+        protected internal override ImportDefaultSpecifier VisitImportDefaultSpecifier(
+            ImportDefaultSpecifier importDefaultSpecifier)
         {
             using (StartNodeObject(importDefaultSpecifier))
             {
                 Member("local", importDefaultSpecifier.Local);
->>>>>>> 2fb38ea6
-            }
-        }
-
-<<<<<<< HEAD
-            protected internal override MethodDefinition VisitMethodDefinition(MethodDefinition methodDefinition)
-            {
-                using (StartNodeObject(methodDefinition))
-                {
-                    Member("key", methodDefinition.Key);
-                    Member("computed", methodDefinition.Computed);
-                    Member("value", methodDefinition.Value);
-                    Member("kind", methodDefinition.Kind);
-                    Member("static", methodDefinition.Static);
-                }
-                return methodDefinition;
-=======
-        protected internal override void VisitImportSpecifier(ImportSpecifier importSpecifier)
+            }
+
+            return importDefaultSpecifier;
+        }
+
+        protected internal override ImportSpecifier VisitImportSpecifier(ImportSpecifier importSpecifier)
         {
             using (StartNodeObject(importSpecifier))
             {
                 Member("local", importSpecifier.Local);
                 Member("imported", importSpecifier.Imported);
->>>>>>> 2fb38ea6
-            }
-        }
-
-<<<<<<< HEAD
-            protected internal override ForOfStatement VisitForOfStatement(ForOfStatement forOfStatement)
-            {
-                using (StartNodeObject(forOfStatement))
-                {
-                    Member("await", forOfStatement.Await);
-                    Member("left", forOfStatement.Left);
-                    Member("right", forOfStatement.Right);
-                    Member("body", forOfStatement.Body);
-                }
-                return forOfStatement;
-=======
-        protected internal override void VisitMethodDefinition(MethodDefinition methodDefinition)
+            }
+
+            return importSpecifier;
+        }
+
+        protected internal override MethodDefinition VisitMethodDefinition(MethodDefinition methodDefinition)
         {
             using (StartNodeObject(methodDefinition))
             {
@@ -1291,22 +848,12 @@
                 Member("value", methodDefinition.Value);
                 Member("kind", methodDefinition.Kind);
                 Member("static", methodDefinition.Static);
->>>>>>> 2fb38ea6
-            }
-        }
-
-<<<<<<< HEAD
-            protected internal override ClassDeclaration VisitClassDeclaration(ClassDeclaration classDeclaration)
-            {
-                using (StartNodeObject(classDeclaration))
-                {
-                    Member("id", classDeclaration.Id);
-                    Member("superClass", classDeclaration.SuperClass);
-                    Member("body", classDeclaration.Body);
-                }
-                return classDeclaration;
-=======
-        protected internal override void VisitForOfStatement(ForOfStatement forOfStatement)
+            }
+
+            return methodDefinition;
+        }
+
+        protected internal override ForOfStatement VisitForOfStatement(ForOfStatement forOfStatement)
         {
             using (StartNodeObject(forOfStatement))
             {
@@ -1314,256 +861,147 @@
                 Member("left", forOfStatement.Left);
                 Member("right", forOfStatement.Right);
                 Member("body", forOfStatement.Body);
->>>>>>> 2fb38ea6
-            }
-        }
-
-<<<<<<< HEAD
-            protected internal override ClassBody VisitClassBody(ClassBody classBody)
-            {
-                using (StartNodeObject(classBody))
-                {
-                    Member("body", classBody.Body);
-                }
-                return classBody;
-=======
-        protected internal override void VisitClassDeclaration(ClassDeclaration classDeclaration)
+            }
+
+            return forOfStatement;
+        }
+
+        protected internal override ClassDeclaration VisitClassDeclaration(ClassDeclaration classDeclaration)
         {
             using (StartNodeObject(classDeclaration))
             {
                 Member("id", classDeclaration.Id);
                 Member("superClass", classDeclaration.SuperClass);
                 Member("body", classDeclaration.Body);
->>>>>>> 2fb38ea6
-            }
-        }
-
-<<<<<<< HEAD
-            protected internal override YieldExpression VisitYieldExpression(YieldExpression yieldExpression)
-            {
-                using (StartNodeObject(yieldExpression))
-                {
-                    Member("argument", yieldExpression.Argument);
-                    Member("delegate", yieldExpression.Delegate);
-                }
-                return yieldExpression;
-=======
-        protected internal override void VisitClassBody(ClassBody classBody)
+            }
+
+            return classDeclaration;
+        }
+
+        protected internal override ClassBody VisitClassBody(ClassBody classBody)
         {
             using (StartNodeObject(classBody))
             {
                 Member("body", classBody.Body);
->>>>>>> 2fb38ea6
-            }
-        }
-
-<<<<<<< HEAD
-            protected internal override TaggedTemplateExpression VisitTaggedTemplateExpression(TaggedTemplateExpression taggedTemplateExpression)
-            {
-                using (StartNodeObject(taggedTemplateExpression))
-                {
-                    Member("tag", taggedTemplateExpression.Tag);
-                    Member("quasi", taggedTemplateExpression.Quasi);
-                }
-                return taggedTemplateExpression;
-=======
-        protected internal override void VisitYieldExpression(YieldExpression yieldExpression)
+            }
+
+            return classBody;
+        }
+
+        protected internal override YieldExpression VisitYieldExpression(YieldExpression yieldExpression)
         {
             using (StartNodeObject(yieldExpression))
             {
                 Member("argument", yieldExpression.Argument);
                 Member("delegate", yieldExpression.Delegate);
->>>>>>> 2fb38ea6
-            }
-        }
-
-<<<<<<< HEAD
-            protected internal override Super VisitSuper(Super super)
-            {
-                EmptyNodeObject(super);
-                return super;
-=======
-        protected internal override void VisitTaggedTemplateExpression(TaggedTemplateExpression taggedTemplateExpression)
+            }
+
+            return yieldExpression;
+        }
+
+        protected internal override TaggedTemplateExpression VisitTaggedTemplateExpression(
+            TaggedTemplateExpression taggedTemplateExpression)
         {
             using (StartNodeObject(taggedTemplateExpression))
             {
                 Member("tag", taggedTemplateExpression.Tag);
                 Member("quasi", taggedTemplateExpression.Quasi);
->>>>>>> 2fb38ea6
-            }
-        }
-
-<<<<<<< HEAD
-            protected internal override MetaProperty VisitMetaProperty(MetaProperty metaProperty)
-            {
-                using (StartNodeObject(metaProperty))
-                {
-                    Member("meta", metaProperty.Meta);
-                    Member("property", metaProperty.Property);
-                }
-                return metaProperty;
-=======
-        protected internal override void VisitSuper(Super super)
+            }
+
+            return taggedTemplateExpression;
+        }
+
+        protected internal override Super VisitSuper(Super super)
         {
             EmptyNodeObject(super);
-        }
-
-        protected internal override void VisitMetaProperty(MetaProperty metaProperty)
+            return super;
+        }
+
+        protected internal override MetaProperty VisitMetaProperty(MetaProperty metaProperty)
         {
             using (StartNodeObject(metaProperty))
             {
                 Member("meta", metaProperty.Meta);
                 Member("property", metaProperty.Property);
->>>>>>> 2fb38ea6
-            }
-        }
-
-<<<<<<< HEAD
-            protected internal override ArrowParameterPlaceHolder VisitArrowParameterPlaceHolder(ArrowParameterPlaceHolder arrowParameterPlaceHolder)
-            {
-                // Seems that ArrowParameterPlaceHolder nodes never appear
-                // in the final tree and only used during the construction of
-                // a tree. If this assumption is wrong then best to just fail.
-=======
-        protected internal override void VisitArrowParameterPlaceHolder(ArrowParameterPlaceHolder arrowParameterPlaceHolder)
+            }
+
+            return metaProperty;
+        }
+
+        protected internal override ArrowParameterPlaceHolder VisitArrowParameterPlaceHolder(
+            ArrowParameterPlaceHolder arrowParameterPlaceHolder)
         {
             // Seems that ArrowParameterPlaceHolder nodes never appear
             // in the final tree and only used during the construction of
             // a tree. If this assumption is wrong then best to just fail.
->>>>>>> 2fb38ea6
 
             throw new NotImplementedException();
         }
 
-<<<<<<< HEAD
-            protected internal override ObjectPattern VisitObjectPattern(ObjectPattern objectPattern)
-            {
-                using (StartNodeObject(objectPattern))
-                {
-                    Member("properties", objectPattern.Properties);
-                }
-                return objectPattern;
-=======
-        protected internal override void VisitObjectPattern(ObjectPattern objectPattern)
+        protected internal override ObjectPattern VisitObjectPattern(ObjectPattern objectPattern)
         {
             using (StartNodeObject(objectPattern))
             {
                 Member("properties", objectPattern.Properties);
->>>>>>> 2fb38ea6
-            }
-        }
-
-<<<<<<< HEAD
-            protected internal override SpreadElement VisitSpreadElement(SpreadElement spreadElement)
-            {
-                using (StartNodeObject(spreadElement))
-                {
-                    Member("argument", spreadElement.Argument);
-                }
-                return spreadElement;
-=======
-        protected internal override void VisitSpreadElement(SpreadElement spreadElement)
+            }
+
+            return objectPattern;
+        }
+
+        protected internal override SpreadElement VisitSpreadElement(SpreadElement spreadElement)
         {
             using (StartNodeObject(spreadElement))
             {
                 Member("argument", spreadElement.Argument);
->>>>>>> 2fb38ea6
-            }
-        }
-
-<<<<<<< HEAD
-            protected internal override AssignmentPattern VisitAssignmentPattern(AssignmentPattern assignmentPattern)
-            {
-                using (StartNodeObject(assignmentPattern))
-                {
-                    Member("left", assignmentPattern.Left);
-                    Member("right", assignmentPattern.Right);
-                }
-                return assignmentPattern;
-=======
-        protected internal override void VisitAssignmentPattern(AssignmentPattern assignmentPattern)
+            }
+
+            return spreadElement;
+        }
+
+        protected internal override AssignmentPattern VisitAssignmentPattern(AssignmentPattern assignmentPattern)
         {
             using (StartNodeObject(assignmentPattern))
             {
                 Member("left", assignmentPattern.Left);
                 Member("right", assignmentPattern.Right);
->>>>>>> 2fb38ea6
-            }
-        }
-
-<<<<<<< HEAD
-            protected internal override ArrayPattern VisitArrayPattern(ArrayPattern arrayPattern)
-            {
-                using (StartNodeObject(arrayPattern))
-                {
-                    Member("elements", arrayPattern.Elements);
-                }
-                return arrayPattern;
-=======
-        protected internal override void VisitArrayPattern(ArrayPattern arrayPattern)
+            }
+
+            return assignmentPattern;
+        }
+
+        protected internal override ArrayPattern VisitArrayPattern(ArrayPattern arrayPattern)
         {
             using (StartNodeObject(arrayPattern))
             {
                 Member("elements", arrayPattern.Elements);
->>>>>>> 2fb38ea6
-            }
-        }
-
-<<<<<<< HEAD
-            protected internal override VariableDeclarator VisitVariableDeclarator(VariableDeclarator variableDeclarator)
-            {
-                using (StartNodeObject(variableDeclarator))
-                {
-                    Member("id", variableDeclarator.Id);
-                    Member("init", variableDeclarator.Init);
-                }
-                return variableDeclarator;
-=======
-        protected internal override void VisitVariableDeclarator(VariableDeclarator variableDeclarator)
+            }
+
+            return arrayPattern;
+        }
+
+        protected internal override VariableDeclarator VisitVariableDeclarator(VariableDeclarator variableDeclarator)
         {
             using (StartNodeObject(variableDeclarator))
             {
                 Member("id", variableDeclarator.Id);
                 Member("init", variableDeclarator.Init);
->>>>>>> 2fb38ea6
-            }
-        }
-
-<<<<<<< HEAD
-            protected internal override TemplateLiteral VisitTemplateLiteral(TemplateLiteral templateLiteral)
-            {
-                using (StartNodeObject(templateLiteral))
-                {
-                    Member("quasis", templateLiteral.Quasis);
-                    Member("expressions", templateLiteral.Expressions);
-                }
-                return templateLiteral;
-=======
-        protected internal override void VisitTemplateLiteral(TemplateLiteral templateLiteral)
+            }
+
+            return variableDeclarator;
+        }
+
+        protected internal override TemplateLiteral VisitTemplateLiteral(TemplateLiteral templateLiteral)
         {
             using (StartNodeObject(templateLiteral))
             {
                 Member("quasis", templateLiteral.Quasis);
                 Member("expressions", templateLiteral.Expressions);
->>>>>>> 2fb38ea6
-            }
-        }
-
-<<<<<<< HEAD
-            protected internal override TemplateElement VisitTemplateElement(TemplateElement templateElement)
-            {
-                using (StartNodeObject(templateElement))
-                {
-                    _writer.Member("value");
-                    _writer.StartObject();
-                    Member("raw", templateElement.Value.Raw);
-                    Member("cooked", templateElement.Value.Cooked);
-                    _writer.EndObject();
-                    Member("tail", templateElement.Tail);
-                }
-                return templateElement;
-=======
-        protected internal override void VisitTemplateElement(TemplateElement templateElement)
+            }
+
+            return templateLiteral;
+        }
+
+        protected internal override TemplateElement VisitTemplateElement(TemplateElement templateElement)
         {
             using (StartNodeObject(templateElement))
             {
@@ -1573,43 +1011,22 @@
                 Member("cooked", templateElement.Value.Cooked);
                 _writer.EndObject();
                 Member("tail", templateElement.Tail);
->>>>>>> 2fb38ea6
-            }
-        }
-
-<<<<<<< HEAD
-            protected internal override RestElement VisitRestElement(RestElement restElement)
-            {
-                using (StartNodeObject(restElement))
-                {
-                    Member("argument", restElement.Argument);
-                }
-                return restElement;
-=======
-        protected internal override void VisitRestElement(RestElement restElement)
+            }
+
+            return templateElement;
+        }
+
+        protected internal override RestElement VisitRestElement(RestElement restElement)
         {
             using (StartNodeObject(restElement))
             {
                 Member("argument", restElement.Argument);
->>>>>>> 2fb38ea6
-            }
-        }
-
-<<<<<<< HEAD
-            protected internal override Property VisitProperty(Property property)
-            {
-                using (StartNodeObject(property))
-                {
-                    Member("key", property.Key);
-                    Member("computed", property.Computed);
-                    Member("value", property.Value);
-                    Member("kind", property.Kind);
-                    Member("method", property.Method);
-                    Member("shorthand", property.Shorthand);
-                }
-                return property;
-=======
-        protected internal override void VisitProperty(Property property)
+            }
+
+            return restElement;
+        }
+
+        protected internal override Property VisitProperty(Property property)
         {
             using (StartNodeObject(property))
             {
@@ -1619,168 +1036,99 @@
                 Member("kind", property.Kind);
                 Member("method", property.Method);
                 Member("shorthand", property.Shorthand);
->>>>>>> 2fb38ea6
-            }
-        }
-
-<<<<<<< HEAD
-            protected internal override ConditionalExpression VisitConditionalExpression(ConditionalExpression conditionalExpression)
-            {
-                using (StartNodeObject(conditionalExpression))
-                {
-                    Member("test", conditionalExpression.Test);
-                    Member("consequent", conditionalExpression.Consequent);
-                    Member("alternate", conditionalExpression.Alternate);
-                }
-                return conditionalExpression;
-=======
-        protected internal override void VisitConditionalExpression(ConditionalExpression conditionalExpression)
+            }
+
+            return property;
+        }
+
+        protected internal override ConditionalExpression VisitConditionalExpression(
+            ConditionalExpression conditionalExpression)
         {
             using (StartNodeObject(conditionalExpression))
             {
                 Member("test", conditionalExpression.Test);
                 Member("consequent", conditionalExpression.Consequent);
                 Member("alternate", conditionalExpression.Alternate);
->>>>>>> 2fb38ea6
-            }
-        }
-
-<<<<<<< HEAD
-            protected internal override CallExpression VisitCallExpression(CallExpression callExpression)
-            {
-                using (StartNodeObject(callExpression))
-                {
-                    Member("callee", callExpression.Callee);
-                    Member("arguments", callExpression.Arguments, e => e);
-                    Member("optional", callExpression.Optional);
-                }
-                return callExpression;
-=======
-        protected internal override void VisitCallExpression(CallExpression callExpression)
+            }
+
+            return conditionalExpression;
+        }
+
+        protected internal override CallExpression VisitCallExpression(CallExpression callExpression)
         {
             using (StartNodeObject(callExpression))
             {
                 Member("callee", callExpression.Callee);
                 Member("arguments", callExpression.Arguments, e => e);
                 Member("optional", callExpression.Optional);
->>>>>>> 2fb38ea6
-            }
-        }
-
-<<<<<<< HEAD
-            protected internal override BinaryExpression VisitBinaryExpression(BinaryExpression binaryExpression)
-            {
-                using (StartNodeObject(binaryExpression))
-                {
-                    Member("operator", binaryExpression.Operator);
-                    Member("left", binaryExpression.Left);
-                    Member("right", binaryExpression.Right);
-                }
-                return binaryExpression;
-=======
-        protected internal override void VisitBinaryExpression(BinaryExpression binaryExpression)
+            }
+
+            return callExpression;
+        }
+
+        protected internal override BinaryExpression VisitBinaryExpression(BinaryExpression binaryExpression)
         {
             using (StartNodeObject(binaryExpression))
             {
                 Member("operator", binaryExpression.Operator);
                 Member("left", binaryExpression.Left);
                 Member("right", binaryExpression.Right);
->>>>>>> 2fb38ea6
-            }
-        }
-
-<<<<<<< HEAD
-            protected internal override ArrayExpression VisitArrayExpression(ArrayExpression arrayExpression)
-            {
-                using (StartNodeObject(arrayExpression))
-                {
-                    Member("elements", arrayExpression.Elements);
-                }
-                return arrayExpression;
-=======
-        protected internal override void VisitArrayExpression(ArrayExpression arrayExpression)
+            }
+
+            return binaryExpression;
+        }
+
+        protected internal override ArrayExpression VisitArrayExpression(ArrayExpression arrayExpression)
         {
             using (StartNodeObject(arrayExpression))
             {
                 Member("elements", arrayExpression.Elements);
->>>>>>> 2fb38ea6
-            }
-        }
-
-<<<<<<< HEAD
-            protected internal override AssignmentExpression VisitAssignmentExpression(AssignmentExpression assignmentExpression)
-            {
-                using (StartNodeObject(assignmentExpression))
-                {
-                    Member("operator", assignmentExpression.Operator);
-                    Member("left", assignmentExpression.Left);
-                    Member("right", assignmentExpression.Right);
-                }
-                return assignmentExpression;
-=======
-        protected internal override void VisitAssignmentExpression(AssignmentExpression assignmentExpression)
+            }
+
+            return arrayExpression;
+        }
+
+        protected internal override AssignmentExpression VisitAssignmentExpression(
+            AssignmentExpression assignmentExpression)
         {
             using (StartNodeObject(assignmentExpression))
             {
                 Member("operator", assignmentExpression.Operator);
                 Member("left", assignmentExpression.Left);
                 Member("right", assignmentExpression.Right);
->>>>>>> 2fb38ea6
-            }
-        }
-
-<<<<<<< HEAD
-            protected internal override ContinueStatement VisitContinueStatement(ContinueStatement continueStatement)
-            {
-                using (StartNodeObject(continueStatement))
-                {
-                    Member("label", continueStatement.Label);
-                }
-                return continueStatement;
-=======
-        protected internal override void VisitContinueStatement(ContinueStatement continueStatement)
+            }
+
+            return assignmentExpression;
+        }
+
+        protected internal override ContinueStatement VisitContinueStatement(ContinueStatement continueStatement)
         {
             using (StartNodeObject(continueStatement))
             {
                 Member("label", continueStatement.Label);
->>>>>>> 2fb38ea6
-            }
-        }
-
-<<<<<<< HEAD
-            protected internal override BreakStatement VisitBreakStatement(BreakStatement breakStatement)
-            {
-                using (StartNodeObject(breakStatement))
-                {
-                    Member("label", breakStatement.Label);
-                }
-                return breakStatement;
-=======
-        protected internal override void VisitBreakStatement(BreakStatement breakStatement)
+            }
+
+            return continueStatement;
+        }
+
+        protected internal override BreakStatement VisitBreakStatement(BreakStatement breakStatement)
         {
             using (StartNodeObject(breakStatement))
             {
                 Member("label", breakStatement.Label);
->>>>>>> 2fb38ea6
-            }
-        }
-
-<<<<<<< HEAD
-            protected internal override BlockStatement VisitBlockStatement(BlockStatement blockStatement)
-            {
-                using (StartNodeObject(blockStatement))
-                {
-                    Member("body", blockStatement.Body, e => (Statement) e);
-                }
-                return blockStatement;
-=======
-        protected internal override void VisitBlockStatement(BlockStatement blockStatement)
+            }
+
+            return breakStatement;
+        }
+
+        protected internal override BlockStatement VisitBlockStatement(BlockStatement blockStatement)
         {
             using (StartNodeObject(blockStatement))
             {
                 Member("body", blockStatement.Body, e => (Statement) e);
->>>>>>> 2fb38ea6
-            }
+            }
+
+            return blockStatement;
         }
     }
 }