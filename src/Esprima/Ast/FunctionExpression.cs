using System.Collections.Generic;

namespace Esprima.Ast
{
    public class FunctionExpression : Node,
        IFunction,
        Expression,
        PropertyValue
    {
        public Identifier Id { get; }
<<<<<<< HEAD
        public NodeList<INode> Params { get; }
        public BlockStatement Body { get; }
=======
        public List<INode> Params { get; }
        public INode Body { get; }
>>>>>>> d260a890
        public bool Generator { get; }
        public bool Expression { get; }

        public HoistingScope HoistingScope { get; }
        public bool Strict { get; }

        public FunctionExpression(
            Identifier id,
            NodeList<INode> parameters,
            BlockStatement body,
            bool generator,
            HoistingScope hoistingScope,
            bool strict) :
            base(Nodes.FunctionExpression)
        {
            Id = id;
            Params = parameters;
            Body = body;
            Generator = generator;
            Expression = false;
            HoistingScope = hoistingScope;
            Strict = strict;
        }

        public override IEnumerable<INode> ChildNodes =>
            ChildNodeYielder.Yield(Id, Params, Body);
    }
}<|MERGE_RESOLUTION|>--- conflicted
+++ resolved
@@ -8,13 +8,8 @@
         PropertyValue
     {
         public Identifier Id { get; }
-<<<<<<< HEAD
         public NodeList<INode> Params { get; }
-        public BlockStatement Body { get; }
-=======
-        public List<INode> Params { get; }
         public INode Body { get; }
->>>>>>> d260a890
         public bool Generator { get; }
         public bool Expression { get; }
 
