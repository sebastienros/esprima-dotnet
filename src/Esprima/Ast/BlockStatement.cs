--- conflicted
+++ resolved
@@ -20,11 +20,7 @@
 
         public sealed override NodeCollection ChildNodes => GenericChildNodeYield.Yield(_body);
 
-<<<<<<< HEAD
-        protected internal override T? Accept<T>(AstVisitor visitor) where T : class
-=======
-        protected internal sealed override void Accept(AstVisitor visitor)
->>>>>>> 2fb38ea6
+        protected internal sealed override T? Accept<T>(AstVisitor visitor) where T : class
         {
             return visitor.VisitBlockStatement(this) as T;
         }
