--- conflicted
+++ resolved
@@ -1,8 +1,5 @@
-<<<<<<< HEAD
- using System.Collections.Generic;
+using System.Collections.Generic;
 
-=======
->>>>>>> 55563a0d
 namespace Esprima.Ast
 {
     public class BlockStatement : Statement
