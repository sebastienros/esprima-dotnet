using System;
using System.Collections.Generic;

namespace Esprima.Ast
{
    [Flags]
    public enum PropertyKind
    {
        None = 0,
        Data = 1,
        Get = 2,
        Set = 4,
        Init = 8,
        Constructor = 16,
        Method = 32,
    };


    public abstract class ClassProperty : Node
    {
        public PropertyKind Kind;

        public Expression Key; // Identifier, Literal, '[' Expression ']'
        public bool Computed;
        public PropertyValue Value;

<<<<<<< HEAD
        public override IEnumerable<INode> ChildNodes =>
            ChildNodeYielder.Yield(Key, Value);
=======
        protected ClassProperty(Nodes type) : base(type) {}
>>>>>>> 28f9bc8e
    }
}<|MERGE_RESOLUTION|>--- conflicted
+++ resolved
@@ -24,11 +24,9 @@
         public bool Computed;
         public PropertyValue Value;
 
-<<<<<<< HEAD
+        protected ClassProperty(Nodes type) : base(type) {}
+
         public override IEnumerable<INode> ChildNodes =>
             ChildNodeYielder.Yield(Key, Value);
-=======
-        protected ClassProperty(Nodes type) : base(type) {}
->>>>>>> 28f9bc8e
     }
 }