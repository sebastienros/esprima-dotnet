--- conflicted
+++ resolved
@@ -6,16 +6,9 @@
     public class ThisExpression : Node,
         Expression
     {
-<<<<<<< HEAD
-        public ThisExpression()
-        {
-            Type = Nodes.ThisExpression;
-        }
+        public ThisExpression() :
+            base(Nodes.ThisExpression) {}
 
         public override IEnumerable<INode> ChildNodes => ZeroChildNodes;
-=======
-        public ThisExpression() :
-            base(Nodes.ThisExpression) {}
->>>>>>> 28f9bc8e
     }
 }